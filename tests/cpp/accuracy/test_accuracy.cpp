#include <stddef.h>

#include <cstdint>
#include <exception>
#include <iomanip>
#include <iostream>
#include <stdexcept>
#include <string>
#include <fstream>

#include <nlohmann/json.hpp>

#include <opencv2/core.hpp>

#include <gtest/gtest.h>

#include <models/classification_model.h>
#include <models/detection_model.h>
#include <models/input_data.h>
#include <models/instance_segmentation.h>
#include <models/results.h>
#include <models/segmentation_model.h>
#include <adapters/openvino_adapter.h>

using json = nlohmann::json;

std::string PUBLIC_SCOPE_PATH = "../../tests/cpp/accuracy/public_scope.json";
std::string DATA_DIR = "../data";
std::string MODEL_PATH_TEMPLATE = "public/%s/FP16/%s.xml";

struct TestData {
    std::string image;
    std::vector<std::string> reference;
};

struct ModelData {
    std::string name;
    std::string type;
    std::vector<TestData> testData;
};

class ModelParameterizedTest : public testing::TestWithParam<ModelData> {
};

template<typename... Args>
std::string string_format(const std::string &fmt, Args... args)
{
    size_t size = snprintf(nullptr, 0, fmt.c_str(), args...);
    std::string buf;
    buf.reserve(size + 1);
    buf.resize(size);
    snprintf(&buf[0], size + 1, fmt.c_str(), args...);
    return buf;
}

inline void from_json(const nlohmann::json& j, ModelData& test)
{
    test.name = j.at("name").get<std::string>();
    test.type = j.at("type").get<std::string>();
    for (auto& item : j.at("test_data")) {
        TestData data;
        data.image = item.at("image").get<std::string>();
        for (auto& ref : item.at("reference")) {
            data.reference.push_back(ref.get<std::string>());
        }
        test.testData.push_back(data);
    }
}

namespace {
std::vector<ModelData> GetTestData(const std::string& path)
{
    std::ifstream input(path);
    nlohmann::json j;
    input >> j;
    return j;
}
}

TEST_P(ModelParameterizedTest, AccuracyTest)
{
    auto modelData = GetParam();
    std::string modelPath;
    const std::string& name = modelData.name;
    if (name.substr(name.size() - 4) == ".xml") {
        modelPath = DATA_DIR + '/' + name;
    } else {
        modelPath = DATA_DIR + '/' + string_format(MODEL_PATH_TEMPLATE, name.c_str(), name.c_str());
    }
    const std::string& basename = modelPath.substr(modelPath.find_last_of("/\\") + 1);
    for (const std::string& modelXml: {modelPath, DATA_DIR + "/serialized/" + basename}) {
        if (modelData.type == "DetectionModel") {
            bool preload = true;
            auto model = DetectionModel::create_model(modelXml, {}, "", preload, "CPU");

            for (size_t i = 0; i < modelData.testData.size(); i++) {
                auto imagePath = DATA_DIR + "/" + modelData.testData[i].image;

                cv::Mat image = cv::imread(imagePath);
                if (!image.data) {
                    throw std::runtime_error{"Failed to read the image"};
                }

                auto result = model->infer(image);
                auto objects = result->objects;
                ASSERT_EQ(objects.size(), modelData.testData[i].reference.size());

                for (size_t j = 0; j < objects.size(); j++) {
                    std::stringstream prediction_buffer;
                    prediction_buffer << objects[j];
                    EXPECT_EQ(prediction_buffer.str(), modelData.testData[i].reference[j]);
                }
            }
        }
        else if (modelData.type == "ClassificationModel") {
            bool preload = true;
            auto model = ClassificationModel::create_model(modelXml, {}, preload, "CPU");

            for (size_t i = 0; i < modelData.testData.size(); i++) {
                auto imagePath = DATA_DIR + "/" + modelData.testData[i].image;

                cv::Mat image = cv::imread(imagePath);
                if (!image.data) {
                    throw std::runtime_error{"Failed to read the image"};
                }

                auto result = model->infer(image);
                auto topLabels = result->topLabels;

                ASSERT_GT(topLabels.size(), 0);

                std::stringstream prediction_buffer;
                prediction_buffer << topLabels[0];
                EXPECT_EQ(prediction_buffer.str(), modelData.testData[i].reference[0]); // Check top-1 only
            }
        }
        else if (modelData.type == "SegmentationModel") {
            bool preload = true;
            auto model = SegmentationModel::create_model(modelXml, {}, preload, "CPU");

            for (size_t i = 0; i < modelData.testData.size(); i++) {
                auto imagePath = DATA_DIR + "/" + modelData.testData[i].image;

                cv::Mat image = cv::imread(imagePath);
                if (!image.data) {
                    throw std::runtime_error{"Failed to read the image"};
                }

                auto inference_result = model->infer(image)->asRef<ImageResultWithSoftPrediction>();

                cv::Mat predicted_mask[] = {inference_result.resultImage};
                int nimages = 1;
                int *channels = nullptr;
                cv::Mat mask;
                cv::Mat outHist;
                int dims = 1;
                int histSize[] = {256};
                float range[] = {0, 256};
                const float *ranges[] = {range};
                cv::calcHist(predicted_mask, nimages, channels, mask, outHist, dims, histSize, ranges);


                std::stringstream prediction_buffer;
                prediction_buffer << std::fixed << std::setprecision(3);
                for (int i = 0; i < range[1]; ++i) {
                    const float count = outHist.at<float>(i);
                    if (count > 0) {
                        prediction_buffer << i << ": " << count / predicted_mask[0].total() << ", ";
                    }
                }

<<<<<<< HEAD
                ASSERT_EQ(prediction_buffer.str(), modelData.testData[i].reference[0]);

                auto contours = model->getContours(inference_result);
                int j = 1; //First reference is histogram of mask
                for (auto &contour: contours) {
                    std::stringstream prediction_buffer;
                    prediction_buffer << contour;
                    ASSERT_EQ(prediction_buffer.str(), modelData.testData[i].reference[j]);
                    j++;

                }
=======
                EXPECT_EQ(prediction_buffer.str(), modelData.testData[i].reference[0]);
>>>>>>> 6f7f2bda
            }
        }
        else if (modelData.type == "MaskRCNNModel") {
            bool preload = true;
            auto model = MaskRCNNModel::create_model(modelXml, {}, preload, "CPU");
            for (size_t i = 0; i < modelData.testData.size(); i++) {
                auto imagePath = DATA_DIR + "/" + modelData.testData[i].image;

                cv::Mat image = cv::imread(imagePath);
                if (!image.data) {
                    throw std::runtime_error{"Failed to read the image"};
                }
                const std::vector<SegmentedObject> objects = model->infer(image)->segmentedObjects;
                const std::vector<SegmentedObjectWithRects> withRects = add_rotated_rects(objects);
                ASSERT_EQ(withRects.size(), modelData.testData[i].reference.size());

                for (size_t j = 0; j < withRects.size(); j++) {
                    std::stringstream prediction_buffer;
                    prediction_buffer << withRects[j];
                    EXPECT_EQ(prediction_buffer.str(), modelData.testData[i].reference[j]);
                }

            }
        }
        else {
            throw std::runtime_error("Unknown model type: " + modelData.type);
        }
    }
}

INSTANTIATE_TEST_SUITE_P(TestAccuracyPublic, ModelParameterizedTest, testing::ValuesIn(GetTestData(PUBLIC_SCOPE_PATH)));

class InputParser{
    public:
        InputParser (int &argc, char **argv){
            for (int i=1; i < argc; ++i)
                this->tokens.push_back(std::string(argv[i]));
        }

        const std::string& getCmdOption(const std::string &option) const{
            std::vector<std::string>::const_iterator itr;
            itr = std::find(this->tokens.begin(), this->tokens.end(), option);
            if (itr != this->tokens.end() && ++itr != this->tokens.end()){
                return *itr;
            }
            static const std::string empty_string("");
            return empty_string;
        }

        bool cmdOptionExists(const std::string &option) const{
            return std::find(this->tokens.begin(), this->tokens.end(), option)
                   != this->tokens.end();
        }
    private:
        std::vector <std::string> tokens;
};

void print_help(const char* program_name)
{
    std::cout << "Usage: " << program_name << " -p <path_to_public_scope.json> -d <path_to_data>" << std::endl;
}

int main(int argc, char **argv)
{
    InputParser input(argc, argv);

    if(input.cmdOptionExists("-h")){
        print_help(argv[0]);
        return 1;
    }
    const std::string &public_scope = input.getCmdOption("-p");
    if (!public_scope.empty()){
        PUBLIC_SCOPE_PATH = public_scope;
    }
    else{
        print_help(argv[0]);
        return 1;
    }
    const std::string &data_dir = input.getCmdOption("-d");
    if (!data_dir.empty()){
        DATA_DIR = data_dir;
    }
    else{
        print_help(argv[0]);
        return 1;
    }

    testing::InitGoogleTest(&argc, argv);

    return RUN_ALL_TESTS();
}<|MERGE_RESOLUTION|>--- conflicted
+++ resolved
@@ -169,7 +169,6 @@
                     }
                 }
 
-<<<<<<< HEAD
                 ASSERT_EQ(prediction_buffer.str(), modelData.testData[i].reference[0]);
 
                 auto contours = model->getContours(inference_result);
@@ -179,11 +178,7 @@
                     prediction_buffer << contour;
                     ASSERT_EQ(prediction_buffer.str(), modelData.testData[i].reference[j]);
                     j++;
-
-                }
-=======
-                EXPECT_EQ(prediction_buffer.str(), modelData.testData[i].reference[0]);
->>>>>>> 6f7f2bda
+                }
             }
         }
         else if (modelData.type == "MaskRCNNModel") {
