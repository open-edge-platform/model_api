#include <stddef.h>

#include <cstdint>
#include <exception>
#include <iomanip>
#include <iostream>
#include <stdexcept>
#include <string>
#include <fstream>

#include <nlohmann/json.hpp>

#include <opencv2/core.hpp>

#include <gtest/gtest.h>

#include <models/detection_model.h>
#include <models/input_data.h>
#include <models/results.h>

using json = nlohmann::json;

std::string MODEL_PATH_TEMPLATE = "../tmp/public/%s/FP16/%s.xml";
std::string IMAGE_PATH = "../tmp/coco128/images/train2017/000000000074.jpg";

struct Test {
    std::string name;
    std::string type;
};

class ModelParameterizedTest : public testing::TestWithParam<Test> {
};

template<typename... Args>
std::string string_format(const std::string &fmt, Args... args)
{
    size_t size = snprintf(nullptr, 0, fmt.c_str(), args...);
    std::string buf;
    buf.reserve(size + 1);
    buf.resize(size);
    snprintf(&buf[0], size + 1, fmt.c_str(), args...);
    return buf;
}

inline void from_json(const nlohmann::json& j, Test& test)
{
    test.name = j.at("name").get<std::string>();
    test.type = j.at("type").get<std::string>();
}
 
std::vector<Test> GetTests(const std::string& path)
{
    std::ifstream input(path);
    nlohmann::json j;
    input >> j;
    return j;
}
 
TEST_P(ModelParameterizedTest, SynchronousInference)
{
    cv::Mat image = cv::imread(IMAGE_PATH);
    if (!image.data) {
        throw std::runtime_error{"Failed to read the image"};
    }

<<<<<<< HEAD
    auto model_path = string_format(MODEL_PATH_TEMPLATE, GetParam().name.c_str(), GetParam().name.c_str());

    auto model = DetectionModel::create_model(model_path);
    auto result = model->infer(ImageInputData(image));
    ASSERT_TRUE(result->asRef<DetectionResult>().objects.size() > 0);
}
 
INSTANTIATE_TEST_SUITE_P(TestSanityPublic, ModelParameterizedTest, testing::ValuesIn(GetTests("../public_scope.json")));
=======
    auto model = DetectionModel::create_model(MODEL_DIR);
    auto result = model->infer(image);
    ASSERT_TRUE(result->objects.size() > 0);
}
>>>>>>> 6a5fe646
<|MERGE_RESOLUTION|>--- conflicted
+++ resolved
@@ -63,18 +63,11 @@
         throw std::runtime_error{"Failed to read the image"};
     }
 
-<<<<<<< HEAD
     auto model_path = string_format(MODEL_PATH_TEMPLATE, GetParam().name.c_str(), GetParam().name.c_str());
 
     auto model = DetectionModel::create_model(model_path);
-    auto result = model->infer(ImageInputData(image));
-    ASSERT_TRUE(result->asRef<DetectionResult>().objects.size() > 0);
-}
- 
-INSTANTIATE_TEST_SUITE_P(TestSanityPublic, ModelParameterizedTest, testing::ValuesIn(GetTests("../public_scope.json")));
-=======
-    auto model = DetectionModel::create_model(MODEL_DIR);
     auto result = model->infer(image);
     ASSERT_TRUE(result->objects.size() > 0);
 }
->>>>>>> 6a5fe646
+ 
+INSTANTIATE_TEST_SUITE_P(TestSanityPublic, ModelParameterizedTest, testing::ValuesIn(GetTests("../public_scope.json")));