--- conflicted
+++ resolved
@@ -125,10 +125,6 @@
 
     auto model_path = string_format(MODEL_PATH_TEMPLATE, GetParam().name.c_str(), GetParam().name.c_str());
     auto model = ClassificationModel::create_model(DATA_DIR + "/" + model_path);
-<<<<<<< HEAD
-=======
-    auto result = model->infer(image)->topLabels;
->>>>>>> f7205ebc
 
     auto ov_model = model->getModel();
     ov::serialize(ov_model, TMP_MODEL_FILE);
