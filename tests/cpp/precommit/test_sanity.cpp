#include <stddef.h>

#include <cstdint>
#include <exception>
#include <iomanip>
#include <iostream>
#include <stdexcept>
#include <string>
#include <fstream>

#include <nlohmann/json.hpp>

#include <opencv2/core.hpp>

#include <gtest/gtest.h>

#include <models/classification_model.h>
#include <models/detection_model.h>
#include <models/segmentation_model.h>
#include <models/input_data.h>
#include <models/results.h>

using json = nlohmann::json;

std::string PUBLIC_SCOPE_PATH = "../../tests/cpp/precommit/public_scope.json";
std::string DATA_DIR = "../data";
std::string MODEL_PATH_TEMPLATE = "public/%s/FP16/%s.xml";
std::string IMAGE_PATH = "coco128/images/train2017/000000000074.jpg";

struct ModelData {
    std::string name;
    std::string type;
};

class ModelParameterizedTest : public testing::TestWithParam<ModelData> {
};

template<typename... Args>
std::string string_format(const std::string &fmt, Args... args)
{
    size_t size = snprintf(nullptr, 0, fmt.c_str(), args...);
    std::string buf;
    buf.reserve(size + 1);
    buf.resize(size);
    snprintf(&buf[0], size + 1, fmt.c_str(), args...);
    return buf;
}

inline void from_json(const nlohmann::json& j, ModelData& test)
{
    test.name = j.at("name").get<std::string>();
    test.type = j.at("type").get<std::string>();
}

std::vector<ModelData> GetTestData(const std::string& path)
{
    std::ifstream input(path);
    nlohmann::json j;
    input >> j;
    return j;
}
TEST_P(ModelParameterizedTest, SynchronousInference)
{
    cv::Mat image = cv::imread(DATA_DIR + "/" + IMAGE_PATH);
    if (!image.data) {
        throw std::runtime_error{"Failed to read the image"};
    }

    std::string model_path;
    const std::string& name = GetParam().name;
    if (name.substr(name.size() - 4) == ".xml") {
        model_path = name;
    } else {
        model_path = string_format(MODEL_PATH_TEMPLATE, name.c_str(), name.c_str());
    }

    if ("DetectionModel" == GetParam().type) {
        auto model = DetectionModel::create_model(DATA_DIR + "/" + model_path);
        auto result = model->infer(image);
        EXPECT_GT(result->objects.size(), 0);
    } else if ("ClassificationModel" == GetParam().type) {
        auto model = ClassificationModel::create_model(DATA_DIR + "/" + model_path);
        std::unique_ptr<ClassificationResult> result = model->infer(image);
        ASSERT_GT(result->topLabels.size(), 0);
<<<<<<< HEAD
        ASSERT_GT(result->topLabels.front().score, 0);
    } else if ("SegmentationModel" == GetParam().type) {
        auto model = SegmentationModel::create_model(DATA_DIR + "/" + model_path);
        auto result = *static_cast<ImageResultWithSoftPrediction*>(model->infer(image).release());
        ASSERT_GT(model->getContours(result).size(), 0);
=======
        EXPECT_GT(result->topLabels.front().score, 0.0f);
>>>>>>> 6f7f2bda
    }
}

INSTANTIATE_TEST_SUITE_P(TestSanityPublic, ModelParameterizedTest, testing::ValuesIn(GetTestData(PUBLIC_SCOPE_PATH)));

class InputParser{
    public:
        InputParser (int &argc, char **argv){
            for (int i=1; i < argc; ++i)
                this->tokens.push_back(std::string(argv[i]));
        }

        const std::string& getCmdOption(const std::string &option) const{
            std::vector<std::string>::const_iterator itr;
            itr =  std::find(this->tokens.begin(), this->tokens.end(), option);
            if (itr != this->tokens.end() && ++itr != this->tokens.end()){
                return *itr;
            }
            static const std::string empty_string("");
            return empty_string;
        }

        bool cmdOptionExists(const std::string &option) const{
            return std::find(this->tokens.begin(), this->tokens.end(), option)
                   != this->tokens.end();
        }
    private:
        std::vector <std::string> tokens;
};

void print_help(const char* program_name)
{
    std::cout << "Usage: " << program_name << " -p <path_to_public_scope.json> -d <path_to_data>" << std::endl;
}

int main(int argc, char **argv)
{
    InputParser input(argc, argv);

    if(input.cmdOptionExists("-h")){
        print_help(argv[0]);
        return 1;
    }
    const std::string &public_scope = input.getCmdOption("-p");
    if (!public_scope.empty()){
        PUBLIC_SCOPE_PATH = public_scope;
    }
    else{
        print_help(argv[0]);
        return 1;
    }
    const std::string &data_dir = input.getCmdOption("-d");
    if (!data_dir.empty()){
        DATA_DIR = data_dir;
    }
    else{
        print_help(argv[0]);
        return 1;
    }

    testing::InitGoogleTest(&argc, argv);

    return RUN_ALL_TESTS();
}<|MERGE_RESOLUTION|>--- conflicted
+++ resolved
@@ -82,15 +82,11 @@
         auto model = ClassificationModel::create_model(DATA_DIR + "/" + model_path);
         std::unique_ptr<ClassificationResult> result = model->infer(image);
         ASSERT_GT(result->topLabels.size(), 0);
-<<<<<<< HEAD
-        ASSERT_GT(result->topLabels.front().score, 0);
+        EXPECT_GT(result->topLabels.front().score, 0.0f);
     } else if ("SegmentationModel" == GetParam().type) {
         auto model = SegmentationModel::create_model(DATA_DIR + "/" + model_path);
-        auto result = *static_cast<ImageResultWithSoftPrediction*>(model->infer(image).release());
+        auto result = model->infer(image)->asRef<ImageResultWithSoftPrediction>();
         ASSERT_GT(model->getContours(result).size(), 0);
-=======
-        EXPECT_GT(result->topLabels.front().score, 0.0f);
->>>>>>> 6f7f2bda
     }
 }
 
