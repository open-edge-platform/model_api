[
  {
    "name": "otx_models/Lite-hrnet-18.xml",
    "type": "SegmentationModel",
    "test_data": [
      {
        "image": "coco128/images/train2017/000000000074.jpg",
        "reference": [
          "0: 0.537, 1: 0.463, [426,640,2], [0], [0]; object: 0.675, 508, object: 0.527, 65, object: 0.507, 18, object: 0.624, 144, object: 0.538, 67, object: 0.507, 15, object: 0.518, 41, object: 0.507, 8, object: 0.505, 14, object: 0.885, 2138, "
        ]
      }
    ]
  },
  {
    "name": "otx_models/Lite-hrnet-18_mod2.xml",
    "type": "SegmentationModel",
    "test_data": [
      {
        "image": "coco128/images/train2017/000000000074.jpg",
        "reference": [
          "0: 0.992, 1: 0.008, [426,640,2], [0], [0]; object: 0.555, 112, object: 0.506, 17, object: 0.555, 154, object: 0.511, 19, object: 0.514, 52, "
        ]
      }
    ]
  },
  {
    "name": "otx_models/Lite-hrnet-s_mod2.xml",
    "type": "SegmentationModel",
    "test_data": [
      {
        "image": "coco128/images/train2017/000000000074.jpg",
        "reference": [
          "0: 0.563, 1: 0.437, [426,640,2], [0], [0]; object: 0.520, 26, object: 0.530, 42, object: 0.501, 4, object: 0.507, 27, object: 0.503, 8, object: 0.502, 6, object: 0.505, 18, object: 0.504, 13, object: 0.524, 87, object: 0.521, 89, object: 0.757, 2706, "
        ]
      }
    ]
  },
  {
    "name": "otx_models/Lite-hrnet-s_mod2.onnx",
    "type": "SegmentationModel",
    "test_data": [
      {
        "image": "coco128/images/train2017/000000000074.jpg",
        "reference": [
          "0: 0.563, 1: 0.437, [426,640,2], [0], [0]; object: 0.520, 26, object: 0.530, 42, object: 0.501, 4, object: 0.507, 27, object: 0.503, 8, object: 0.502, 6, object: 0.505, 18, object: 0.504, 13, object: 0.524, 87, object: 0.521, 89, object: 0.757, 2706, "
        ]
      }
    ]
  },
  {
    "name": "otx_models/Lite-hrnet-s_mod2.onnx",
    "type": "SegmentationModel",
    "force_ort": "True",
    "test_data": [
      {
        "image": "coco128/images/train2017/000000000074.jpg",
        "reference": [
          "0: 0.561, 1: 0.439, [426,640,2], [0], [0]; object: 0.519, 26, object: 0.531, 42, object: 0.502, 21, object: 0.505, 9, object: 0.501, 4, object: 0.509, 22, object: 0.524, 85, object: 0.520, 93, object: 0.754, 2564, "
        ]
      }
    ]
  },
  {
    "name": "otx_models/Lite-hrnet-x-mod3.xml",
    "type": "SegmentationModel",
    "test_data": [
      {
        "image": "coco128/images/train2017/000000000074.jpg",
        "reference": [
          "0: 0.944, 1: 0.056, [426,640,2], [0], [0]; object: 0.505, 2, object: 0.518, 8, object: 0.512, 5, object: 0.506, 4, object: 0.526, 8, object: 0.529, 21, object: 0.513, 12, object: 0.535, 49, object: 0.505, 2, object: 0.512, 4, object: 0.547, 6, object: 0.511, 6, object: 0.503, 1, object: 0.539, 6, object: 0.543, 39, object: 0.529, 2, object: 0.516, 9, object: 0.565, 157, object: 0.524, 6, object: 0.528, 15, object: 0.521, 18, object: 0.502, 1, object: 0.537, 73, object: 0.513, 4, object: 0.524, 27, object: 0.513, 6, object: 0.538, 65, object: 0.501, 6, object: 0.504, 1, object: 0.507, 4, object: 0.502, 1, object: 0.518, 8, object: 0.530, 11, object: 0.502, 2, object: 0.516, 2, object: 0.506, 1, object: 0.567, 17, object: 0.502, 1, object: 0.512, 7, object: 0.538, 24, object: 0.507, 1, object: 0.534, 12, object: 0.537, 6, object: 0.519, 13, object: 0.505, 2, object: 0.517, 16, object: 0.505, 5, object: 0.506, 20, object: 0.508, 6, object: 0.519, 24, object: 0.507, 4, object: 0.506, 2, object: 0.511, 4, object: 0.556, 47, object: 0.510, 10, object: 0.500, 1, object: 0.504, 5, object: 0.501, 1, object: 0.510, 6, object: 0.549, 13, object: 0.509, 2, object: 0.510, 3, object: 0.514, 1, object: 0.529, 15, object: 0.551, 110, object: 0.504, 2, object: 0.503, 3, object: 0.518, 16, object: 0.511, 14, object: 0.502, 1, object: 0.523, 1, object: 0.533, 16, object: 0.568, 66, object: 0.582, 1793, "
        ]
      }
    ]
  },
  {
    "name": "otx_models/det_mobilenetv2_atss_bccd.xml",
    "type": "DetectionModel",
    "test_data": [
      {
        "image": "BloodImage_00007.jpg",
        "reference": [
          "494, 159, 637, 308, 2 (WBC): 0.697; 28, 139, 135, 228, 1 (RBC): 0.628; 535, 375, 638, 479, 1 (RBC): 0.524; 513, 8, 633, 152, 1 (RBC): 0.430; 21, 291, 143, 399, 1 (RBC): 0.422; 196, 86, 410, 286, 1 (RBC): 0.422; [0]; [0]"
        ]
      }
    ]
  },
  {
    "name": "otx_models/det_mobilenetv2_atss_bccd_onnx.onnx",
    "type": "DetectionModel",
    "test_data": [
      {
        "image": "BloodImage_00007.jpg",
        "reference": [
          "494, 159, 637, 308, 2 (WBC): 0.697; 28, 139, 135, 228, 1 (RBC): 0.628; 535, 375, 638, 479, 1 (RBC): 0.524; 513, 8, 633, 152, 1 (RBC): 0.430; 21, 291, 143, 399, 1 (RBC): 0.422; 196, 86, 410, 286, 1 (RBC): 0.422; [0]; [0]"
        ]
      }
    ]
  },
  {
    "name": "otx_models/det_mobilenetv2_atss_bccd_onnx.onnx",
    "type": "DetectionModel",
    "force_ort": "True",
    "test_data": [
      {
        "image": "BloodImage_00007.jpg",
        "reference": [
          "494, 159, 637, 308, 2 (WBC): 0.700; 28, 139, 136, 228, 1 (RBC): 0.623; 535, 374, 638, 479, 1 (RBC): 0.535; 513, 8, 633, 151, 1 (RBC): 0.454; 197, 86, 412, 286, 1 (RBC): 0.405; 21, 291, 143, 399, 1 (RBC): 0.401; [0]; [0]"
        ]
      }
    ]
  },
  {
<<<<<<< HEAD
    "name": "efficientnet-b0-pytorch",
    "type": "ClassificationModel",
    "test_data": [
      {
        "image": "coco128/images/train2017/000000000074.jpg",
        "reference": ["245 (French_bulldog): 0.156, [0], [0], [0]"]
      }
    ]
  },
  {
=======
>>>>>>> c3d54451
    "name": "otx_models/mlc_mobilenetv3_large_voc.xml",
    "type": "ClassificationModel",
    "test_data": [
      {
        "image": "coco128/images/train2017/000000000081.jpg",
        "reference": ["0 (aeroplane): 0.943, [0], [0], [0]"]
      }
    ]
  },
  {
    "name": "otx_models/mlc_efficient_b0_voc.xml",
    "type": "ClassificationModel",
    "test_data": [
      {
        "image": "coco128/images/train2017/000000000074.jpg",
        "reference": [
          "1 (bicycle): 0.768, 11 (dog): 0.876, 14 (person): 0.922, [0], [0], [0]"
        ]
      }
    ]
  },
  {
    "name": "otx_models/mlc_efficient_v2s_voc.xml",
    "type": "ClassificationModel",
    "test_data": [
      {
        "image": "coco128/images/train2017/000000000074.jpg",
        "reference": [
          "1 (bicycle): 0.825, 11 (dog): 0.873, 14 (person): 0.824, [0], [0], [0]"
        ]
      }
    ]
  },
  {
    "name": "otx_models/cls_mobilenetv3_large_cars.xml",
    "type": "ClassificationModel",
    "check_extra_rt_info": "True",
    "test_data": [
      {
        "image": "coco128/images/train2017/000000000471.jpg",
        "reference": ["105 (194): 0.456, [0], [0], [0]"]
      }
    ]
  },
  {
    "name": "otx_models/cls_mobilenetv3_large_cars.onnx",
    "type": "ClassificationModel",
    "test_data": [
      {
        "image": "coco128/images/train2017/000000000471.jpg",
        "reference": ["105 (194): 0.456, [0], [0], [196]"]
      }
    ]
  },
  {
    "name": "otx_models/cls_mobilenetv3_large_cars.onnx",
    "type": "ClassificationModel",
    "force_ort": "True",
    "test_data": [
      {
        "image": "coco128/images/train2017/000000000471.jpg",
        "reference": ["105 (194): 0.062, [0], [0], [196]"]
      }
    ]
  },
  {
    "name": "otx_models/cls_efficient_b0_cars.xml",
    "type": "ClassificationModel",
    "test_data": [
      {
        "image": "coco128/images/train2017/000000000471.jpg",
        "reference": ["0 (1): 0.838, [0], [0], [0]"]
      }
    ]
  },
  {
    "name": "otx_models/cls_efficient_b0_shuffled_outputs.xml",
    "type": "ClassificationModel",
    "test_data": [
      {
        "image": "coco128/images/train2017/000000000471.jpg",
        "reference": [
          "4 (Circle): 0.943, 5 (Lion): 0.969, 3 (Non-Rigid): 0.503, 6 (Panda): 0.988, [1,7,7,7], [1,7], [0]"
        ]
      }
    ]
  },
  {
    "name": "otx_models/cls_efficient_v2s_cars.xml",
    "type": "ClassificationModel",
    "test_data": [
      {
        "image": "coco128/images/train2017/000000000471.jpg",
        "reference": ["0 (1): 0.849, [0], [0], [0]"]
      }
    ]
  },
  {
    "name": "otx_models/is_efficientnetb2b_maskrcnn_coco_reduced.xml",
    "type": "MaskRCNNModel",
    "test_data": [
      {
        "image": "coco128/images/train2017/000000000074.jpg",
        "reference": [
          "458, 106, 495, 150, 1 (bicycle): 0.818, 852, RotatedRect: 478.119 130.332 28.677 46.408 46.637; 0, 30, 178, 323, 2 (car): 0.753, 26728, RotatedRect: 79.739 177.262 251.785 156.656 87.397; 0; [0]; bicycle: 0.818, 139; car: 0.753, 622; "
        ]
      }
    ]
  },
  {
    "name": "otx_models/is_efficientnetb2b_maskrcnn_coco_reduced_onnx.onnx",
    "type": "MaskRCNNModel",
    "test_data": [
      {
        "image": "coco128/images/train2017/000000000074.jpg",
        "reference": [
          "458, 106, 495, 150, 1 (person): 0.818, 852, RotatedRect: 478.119 130.332 28.677 46.408 46.637; 0, 30, 178, 323, 2 (bicycle): 0.753, 26728, RotatedRect: 79.739 177.262 251.785 156.656 87.397; 0; [0]; person: 0.818, 139; bicycle: 0.753, 622; "
        ]
      }
    ]
  },
  {
    "name": "otx_models/is_efficientnetb2b_maskrcnn_coco_reduced_onnx.onnx",
    "type": "MaskRCNNModel",
    "force_ort": "True",
    "test_data": [
      {
        "image": "coco128/images/train2017/000000000074.jpg",
        "reference": [
          "458, 106, 495, 150, 1 (person): 0.816, 851, RotatedRect: 478.119 130.332 28.677 46.408 46.637; 0, 30, 178, 323, 2 (bicycle): 0.754, 26748, RotatedRect: 79.762 177.261 251.785 156.702 87.397; 0; [0]; person: 0.816, 142; bicycle: 0.754, 622; "
        ]
      }
    ]
  },
  {
    "name": "otx_models/is_resnet50_maskrcnn_coco_reduced.xml",
    "type": "MaskRCNNModel",
    "test_data": [
      {
        "image": "coco128/images/train2017/000000000074.jpg",
        "reference": [
          "59, 277, 360, 380, 16 (horse): 0.999, 19053, RotatedRect: 210.000 327.500 101.000 296.000 90.000; 2, 9, 162, 318, 2 (car): 0.999, 31153, RotatedRect: 82.086 163.312 307.394 156.997 89.669; 294, 94, 316, 153, 1 (bicycle): 0.985, 840, RotatedRect: 305.000 123.500 59.000 18.000 90.000; 326, 97, 341, 136, 1 (bicycle): 0.974, 397, RotatedRect: 332.500 116.000 38.000 13.000 90.000; 461, 105, 493, 150, 1 (bicycle): 0.918, 846, RotatedRect: 476.052 126.972 27.619 47.834 16.928; 350, 92, 386, 149, 1 (bicycle): 0.807, 1458, RotatedRect: 369.319 119.891 54.848 34.230 82.405; 279, 110, 291, 146, 1 (bicycle): 0.788, 312, RotatedRect: 284.000 127.500 35.000 10.000 90.000; 0; [0]; horse: 0.999, 668; car: 0.999, 782; bicycle: 0.985, 127; bicycle: 0.974, 87; bicycle: 0.918, 122; bicycle: 0.807, 140; bicycle: 0.788, 79; "
        ]
      }
    ]
  },
  {
    "name": "otx_models/mobilenet_v3_large_hc_cf.xml",
    "type": "ClassificationModel",
    "test_data": [
      {
        "image": "coco128/images/train2017/000000000081.jpg",
        "reference": [
          "3 (equilateral): 0.596, 1 (multi a): 0.922, 2 (multi b): 0.696, 5 (triangle): 0.993, [0], [0], [0]"
        ]
      }
    ]
  },
  {
    "name": "otx_models/classification_model_with_xai_head.xml",
    "type": "ClassificationModel",
    "test_data": [
      {
        "image": "coco128/images/train2017/000000000081.jpg",
        "reference": ["0 (horse): 0.543, [1,4,7,7], [1,1280,1,1], [0]"]
      }
    ]
  },
  {
    "name": "otx_models/detection_model_with_xai_head.xml",
    "type": "DetectionModel",
    "test_data": [
      {
        "image": "coco128/images/train2017/000000000074.jpg",
        "reference": [
          "61, 277, 355, 379, 1 (person): 0.364; 461, 105, 495, 149, 1 (person): 0.305; [1,2,6,8]; [1,320,1,1]"
        ]
      }
    ]
  },
  {
    "name": "otx_models/segmentation_model_with_xai_head.xml",
    "type": "SegmentationModel",
    "test_data": [
      {
        "image": "coco128/images/train2017/000000000074.jpg",
        "reference": [
          "0: 1.000, 1: 0.000, [426,640,3], [426,640,3], [1,600,1,1]; backpack: 0.505, 2, "
        ]
      }
    ]
  },
  {
    "name": "otx_models/maskrcnn_model_with_xai_head.xml",
    "type": "MaskRCNNModel",
    "test_data": [
      {
        "image": "coco128/images/train2017/000000000074.jpg",
        "reference": [
          "61, 277, 358, 382, 17 (horse): 0.998, 18312, RotatedRect: 212.000 327.000 290.000 100.000 0.000; 1, 14, 162, 321, 2 (car): 0.994, 25867, RotatedRect: 54.067 173.034 285.208 156.889 61.996; 327, 96, 341, 134, 1 (bicycle): 0.930, 279, RotatedRect: 333.500 114.000 36.000 13.000 90.000; 460, 106, 493, 148, 1 (bicycle): 0.898, 786, RotatedRect: 476.284 126.621 27.308 45.993 19.179; 294, 93, 315, 153, 1 (bicycle): 0.869, 789, RotatedRect: 304.000 124.000 58.000 18.000 90.000; 278, 109, 290, 152, 1 (bicycle): 0.817, 355, RotatedRect: 283.500 130.000 42.000 11.000 90.000; 4, 4, 102, 191, 2 (car): 0.701, 9658, RotatedRect: 51.806 97.259 184.445 95.281 89.246; 270, 93, 290, 152, 1 (bicycle): 0.660, 723, RotatedRect: 280.500 122.500 17.000 59.000 0.000; 322, 114, 343, 152, 18 (sheep): 0.520, 298, RotatedRect: 332.000 133.000 34.000 14.000 90.000; 4; [1,1280,1,1]; "
        ]
      }
    ]
  },
  {
    "name": "otx_models/maskrcnn_xai_tiling.xml",
    "type": "MaskRCNNModel",
    "tiler": "InstanceSegmentationTiler",
    "extra_model": "otx_models/tile_classifier.xml",
    "extra_type": "ImageModel",
    "input_res": "(3500,3500)",
    "test_data": [
      {
        "image": "coco128/images/train2017/000000000074.jpg",
        "reference": [
          "1535, 585, 1662, 697, 2 (ellipse): 0.643, 9822, RotatedRect: 1598.500 641.500 111.000 109.000 90.000; 3091, 3097, 3105, 3112, 1 (rectangle): 0.483, 197, RotatedRect: 3097.500 3104.000 14.000 13.000 90.000; 2734, 60, 2867, 324, 1 (rectangle): 0.401, 30622, RotatedRect: 2800.000 188.500 255.000 132.000 90.000; 2; [1,1280,1,1]; ellipse: 0.643, 331; rectangle: 0.483, 48; rectangle: 0.401, 758; "
        ]
      }
    ]
  },
  {
    "name": "otx_models/detection_model_with_xai_head.xml",
    "type": "DetectionModel",
    "tiler": "DetectionTiler",
    "input_res": "(3500,3500)",
    "test_data": [
      {
        "image": "coco128/images/train2017/000000000074.jpg",
        "reference": [
          "336, 2275, 1944, 3114, 1 (person): 0.361; 2523, 862, 2709, 1224, 1 (person): 0.313; [1,2,35,46]; [1,320,1,1]"
        ]
      }
    ]
  },
  {
    "name": "otx_models/anomaly_padim_bottle_mvtec.xml",
    "type": "AnomalyDetection",
    "test_data": [
      {
        "image": "coco128/images/train2017/000000000074.jpg",
        "reference": [
          "anomaly_map min:151 max:255;pred_score:1.0;pred_label:Anomaly;pred_mask min:1 max:1;"
        ]
      }
    ]
  },
  {
    "name": "otx_models/anomaly_stfpm_bottle_mvtec.xml",
    "type": "AnomalyDetection",
    "test_data": [
      {
        "image": "coco128/images/train2017/000000000074.jpg",
        "reference": [
          "anomaly_map min:124 max:225;pred_score:0.9;pred_label:Anomaly;pred_mask min:0 max:1;"
        ]
      }
    ]
  },
  {
    "name": "otx_models/deit-tiny.xml",
    "type": "ClassificationModel",
    "test_data": [
      {
        "image": "coco128/images/train2017/000000000074.jpg",
        "reference": ["3 (cat): 0.648, [0], [0], [10]"]
      }
    ]
  },
  {
    "name": "otx_models/action_cls_xd3_kinetic.xml",
    "type": "ActionClassificationModel",
    "test_data": [
      {
        "image": "coco128/images/train2017/000000000471.jpg",
        "reference": ["38 (WritingOnBoard): 0.096, [0], [0], [0]"]
      }
    ]
  },
  {
    "name": "otx_models/sam_vit_b_zsl_decoder.xml",
    "type": "SAMDecoder",
    "prompter": "SAMLearnableVisualPrompter",
    "encoder": "otx_models/sam_vit_b_zsl_encoder.xml",
    "encoder_type": "SAMImageEncoder",
    "test_data": [
      {
        "image": "coco128/images/train2017/000000000471.jpg",
        "reference": [
          "mask sum: 108565; [385.0, 315.0] iou: 0.930 [335.0, 414.0] iou: 0.763 [44.0, 205.0] iou: 0.665 [605.0, 224.0] iou: 0.653, mask sum: 73931; [175.0, 215.0] iou: 0.781 [124.0, 165.0] iou: 0.651"
        ]
      }
    ]
  },
  {
    "name": "otx_models/sam_vit_b_zsl_decoder.xml",
    "type": "SAMDecoder",
    "prompter": "SAMVisualPrompter",
    "encoder": "otx_models/sam_vit_b_zsl_encoder.xml",
    "encoder_type": "SAMImageEncoder",
    "test_data": [
      {
        "image": "coco128/images/train2017/000000000471.jpg",
        "reference": [
          "upscaled_masks min:-25.907 max:11.185;hard_predictions shape:(4, 427, 640);"
        ]
      }
    ]
  },
  {
    "name": "otx_models/rtmpose_tiny.xml",
    "type": "KeypointDetectionModel",
    "test_data": [
      {
        "image": "coco128/images/train2017/000000000471.jpg",
        "reference": [
          "keypoints: (17, 2), keypoints_x_sum: 5700.000, scores: (17,)"
        ]
      }
    ]
  },
  {
    "name": "otx_models/segnext_t_tiling.xml",
    "type": "SegmentationModel",
    "tiler": "SemanticSegmentationTiler",
    "input_res": "(3500,3500)",
    "test_data": [
      {
        "image": "coco128/images/train2017/000000000074.jpg",
        "reference": [
          "0: 0.272, 1: 0.728, [3500,3500,5], [0], [0]; background: 1.404, 311, background: 1.397, 44, background: 1.371, 34, background: 1.377, 12, background: 1.356, 155, background: 1.345, 12, background: 1.183, 219, background: 1.524, 8, background: 1.533, 4, background: 1.519, 2, background: 1.524, 4, background: 1.530, 6, background: 1.537, 2, background: 1.514, 4, background: 1.519, 8, background: 1.529, 6, background: 1.550, 6, background: 1.558, 4, background: 1.520, 2, background: 1.529, 4, background: 1.532, 6, background: 1.535, 6, background: 1.530, 2, background: 1.529, 50, background: 1.528, 22, background: 1.527, 38, background: 1.451, 1476, background: 1.345, 2743, background: 1.609, 2987, background: 1.636, 29909, "
        ]
      }
    ]
  }
]<|MERGE_RESOLUTION|>--- conflicted
+++ resolved
@@ -110,19 +110,6 @@
     ]
   },
   {
-<<<<<<< HEAD
-    "name": "efficientnet-b0-pytorch",
-    "type": "ClassificationModel",
-    "test_data": [
-      {
-        "image": "coco128/images/train2017/000000000074.jpg",
-        "reference": ["245 (French_bulldog): 0.156, [0], [0], [0]"]
-      }
-    ]
-  },
-  {
-=======
->>>>>>> c3d54451
     "name": "otx_models/mlc_mobilenetv3_large_voc.xml",
     "type": "ClassificationModel",
     "test_data": [
