[
     {
        "name": "hrnet-v2-c1-segmentation",
        "type": "SegmentationModel",
        "test_data": [
            {
                "image": "coco128/images/train2017/000000000074.jpg",
                "reference": [
<<<<<<< HEAD
                    "1: 88986, 2: 3206, 6: 88362, 11: 47834, 12: 6580, 126: 12606, 127: 25066, ",
                    "(0.970, wall)",
                    "(0.801, building;edifice)",
                    "(0.936, ceiling)",
                    "(0.345, cabinet)",
                    "(0.913, cabinet)",
                    "(0.702, cabinet)",
                    "(0.910, cabinet)",
                    "(0.204, sidewalk;pavement)",
                    "(0.188, sidewalk;pavement)",
                    "(0.555, sidewalk;pavement)",
                    "(0.572, sidewalk;pavement)",
                    "(0.625, sidewalk;pavement)",
                    "(0.777, pot;flowerpot)",
                    "(0.939, animal;animate;being;beast;brute;creature;fauna)"

=======
                    "1: 0.326, 2: 0.012, 6: 0.324, 11: 0.175, 12: 0.024, 126: 0.046, 127: 0.092, "
>>>>>>> 6f7f2bda
                ]
            }
        ]
    },
    {
        "name": "otx_models/Lite-hrnet-18.xml",
        "type": "SegmentationModel",
        "test_data": [
            {
                "image": "coco128/images/train2017/000000000074.jpg",
                "reference": [
<<<<<<< HEAD
                    "0: 146316, 1: 126324, ",
                    "(0.675, object)",
                    "(0.527, object)",
                    "(0.507, object)",
                    "(0.624, object)",
                    "(0.538, object)",
                    "(0.507, object)",
                    "(0.518, object)",
                    "(0.507, object)",
                    "(0.505, object)",
                    "(0.885, object)"
=======
                    "0: 0.537, 1: 0.463, "
>>>>>>> 6f7f2bda
                ]
            }
        ]
    },
    {
        "name": "otx_models/Lite-hrnet-18_mod2.xml",
        "type": "SegmentationModel",
        "test_data": [
            {
                "image": "coco128/images/train2017/000000000074.jpg",
                "reference": [
<<<<<<< HEAD
                    "0: 270595, 1: 2045, ",
                    "(0.555, object)",
                    "(0.506, object)",
                    "(0.555, object)",
                    "(0.511, object)",
                    "(0.514, object)"
=======
                    "0: 0.992, 1: 0.008, "
>>>>>>> 6f7f2bda
                ]
            }
        ]
    },
    {
        "name": "otx_models/Lite-hrnet-s_mod2.xml",
        "type": "SegmentationModel",
        "test_data": [
            {
                "image": "coco128/images/train2017/000000000074.jpg",
                "reference": [
<<<<<<< HEAD
                    "0: 153429, 1: 119211, ",
                    "(0.520, object)",
                    "(0.530, object)",
                    "(0.501, object)",
                    "(0.507, object)",
                    "(0.503, object)",
                    "(0.502, object)",
                    "(0.505, object)",
                    "(0.504, object)",
                    "(0.524, object)",
                    "(0.521, object)",
                    "(0.757, object)"
=======
                    "0: 0.563, 1: 0.437, "
>>>>>>> 6f7f2bda
                ]
            }
        ]
    },
    {
        "name": "otx_models/Lite-hrnet-x-mod3.xml",
        "type": "SegmentationModel",
        "test_data": [
            {
                "image": "coco128/images/train2017/000000000074.jpg",
                "reference": [
<<<<<<< HEAD
                    "0: 257276, 1: 15364, ",
                    "(0.505, object)",
                    "(0.518, object)",
                    "(0.512, object)",
                    "(0.506, object)",
                    "(0.526, object)",
                    "(0.529, object)",
                    "(0.513, object)",
                    "(0.536, object)",
                    "(0.505, object)",
                    "(0.512, object)",
                    "(0.547, object)",
                    "(0.511, object)",
                    "(0.503, object)",
                    "(0.539, object)",
                    "(0.543, object)",
                    "(0.529, object)",
                    "(0.516, object)",
                    "(0.565, object)",
                    "(0.524, object)",
                    "(0.528, object)",
                    "(0.521, object)",
                    "(0.503, object)",
                    "(0.537, object)",
                    "(0.513, object)",
                    "(0.524, object)",
                    "(0.513, object)",
                    "(0.538, object)",
                    "(0.501, object)",
                    "(0.504, object)",
                    "(0.507, object)",
                    "(0.502, object)",
                    "(0.518, object)",
                    "(0.530, object)",
                    "(0.502, object)",
                    "(0.516, object)",
                    "(0.506, object)",
                    "(0.567, object)",
                    "(0.502, object)",
                    "(0.512, object)",
                    "(0.538, object)",
                    "(0.507, object)",
                    "(0.534, object)",
                    "(0.537, object)",
                    "(0.519, object)",
                    "(0.505, object)",
                    "(0.517, object)",
                    "(0.505, object)",
                    "(0.506, object)",
                    "(0.508, object)",
                    "(0.519, object)",
                    "(0.507, object)",
                    "(0.506, object)",
                    "(0.511, object)",
                    "(0.556, object)",
                    "(0.510, object)",
                    "(0.500, object)",
                    "(0.504, object)",
                    "(0.501, object)",
                    "(0.510, object)",
                    "(0.549, object)",
                    "(0.509, object)",
                    "(0.510, object)",
                    "(0.514, object)",
                    "(0.529, object)",
                    "(0.551, object)",
                    "(0.504, object)",
                    "(0.503, object)",
                    "(0.518, object)",
                    "(0.511, object)",
                    "(0.502, object)",
                    "(0.523, object)",
                    "(0.533, object)",
                    "(0.568, object)",
                    "(0.582, object)"
=======
                    "0: 0.944, 1: 0.056, "
>>>>>>> 6f7f2bda
                ]
            }
        ]
    },
    {
        "name": "ssd300",
        "type": "DetectionModel",
        "test_data": [
            {
                "image": "coco128/images/train2017/000000000074.jpg",
                "reference": [
                    "(0, 13, 169, 338, 0.870, 2, bicycle)",
                    "(58, 275, 360, 384, 0.998, 12, dog)",
                    "(324, 98, 344, 148, 0.652, 15, person)"
                ]
            }
        ]
    },
    {
        "name": "ssd_mobilenet_v1_fpn_coco",
        "type": "DetectionModel",
        "test_data": [
            {
                "image": "coco128/images/train2017/000000000074.jpg",
                "reference": [
                    "(0, 12, 172, 331, 0.697, 2, bicycle)",
                    "(62, 276, 363, 383, 0.645, 18, horse)"
                ]
            }
        ]
    },
    {
        "name": "ssdlite_mobilenet_v2",
        "type": "DetectionModel",
        "test_data": [
            {
                "image": "coco128/images/train2017/000000000074.jpg",
                "reference": [
                    "(320, 96, 336, 143, 0.818, 1, bicycle)",
                    "(284, 95, 300, 143, 0.796, 1, bicycle)",
                    "(353, 96, 372, 145, 0.631, 1, bicycle)",
                    "(1, 3, 160, 318, 0.889, 2, car)",
                    "(50, 279, 368, 385, 0.915, 18, sheep)"
                ]
            }
        ]
    },
    {
        "name": "otx_models/det_mobilenetv2_atss_bccd.xml",
        "type": "DetectionModel",
        "test_data": [
            {
                "image": "BloodImage_00007.jpg",
                "reference": [
                    "(494, 159, 637, 308, 0.697, 2, WBC)",
                    "(28, 139, 135, 228, 0.628, 1, RBC)",
                    "(535, 375, 638, 479, 0.524, 1, RBC)",
                    "(513, 8, 633, 152, 0.430, 1, RBC)",
                    "(21, 291, 143, 399, 0.422, 1, RBC)",
                    "(196, 86, 410, 286, 0.422, 1, RBC)"
                ]
            }
        ]
    },
    {
        "name": "resnet-18-pytorch",
        "type": "ClassificationModel",
        "test_data": [
            {
                "image": "coco128/images/train2017/000000000074.jpg",
                "reference": [
                    "(254, pug, 0.153)"
                ]
            }
        ]
    },
    {
        "name": "se-resnext-50",
        "type": "ClassificationModel",
        "test_data": [
            {
                "image": "coco128/images/train2017/000000000074.jpg",
                "reference": [
                    "(175, Labrador_retriever, 0.616)"
                ]
            }
        ]
    },
    {
        "name": "efficientnet-b0-pytorch",
        "type": "ClassificationModel",
        "test_data": [
            {
                "image": "coco128/images/train2017/000000000074.jpg",
                "reference": [
                    "(245, French_bulldog, 0.156)"
                ]
            }
        ]
    },
    {
        "name": "otx_models/mlc_mobilenetv3_large_voc.xml",
        "type": "ClassificationModel",
        "test_data": [
            {
                "image": "coco128/images/train2017/000000000081.jpg",
                "reference": [
                    "(0, aeroplane, 0.943)"
                ]
            }
        ]
    },
    {
        "name": "otx_models/mlc_efficient_b0_voc.xml",
        "type": "ClassificationModel",
        "test_data": [
            {
                "image": "coco128/images/train2017/000000000074.jpg",
                "reference": [
                    "(1, bicycle, 0.768)",
                    "(11, dog, 0.876)",
                    "(14, person, 0.922)"
                ]
            }
        ]
    },
    {
        "name": "otx_models/mlc_efficient_v2s_voc.xml",
        "type": "ClassificationModel",
        "test_data": [
            {
                "image": "coco128/images/train2017/000000000074.jpg",
                "reference": [
                    "(1, bicycle, 0.825)",
                    "(11, dog, 0.873)",
                    "(14, person, 0.824)"
                ]
            }
        ]
    },
    {
        "name": "otx_models/cls_mobilenetv3_large_cars.xml",
        "type": "ClassificationModel",
        "test_data": [
            {
                "image": "coco128/images/train2017/000000000471.jpg",
                "reference": [
                    "(105, 194, 0.456)"
                ]
            }
        ]
    },
    {
        "name": "otx_models/cls_efficient_b0_cars.xml",
        "type": "ClassificationModel",
        "test_data": [
            {
                "image": "coco128/images/train2017/000000000471.jpg",
                "reference": [
                    "(0, 1, 0.838)"
                ]
            }
        ]
    },
    {
        "name": "otx_models/cls_efficient_v2s_cars.xml",
        "type": "ClassificationModel",
        "test_data": [
            {
                "image": "coco128/images/train2017/000000000471.jpg",
                "reference": [
                    "(0, 1, 0.849)"
                ]
            }
        ]
    },
    {
        "name": "otx_models/is_efficientnetb2b_maskrcnn_coco_reduced.xml",
        "type": "MaskRCNNModel",
        "test_data": [
            {
                "image": "coco128/images/train2017/000000000074.jpg",
                "reference": [
                    "(458, 106, 495, 150, 0.818, 1, bicycle, 852, RotatedRect: 478.119 130.332 28.677 46.408 46.637)",
                    "(0, 30, 178, 323, 0.753, 2, car, 26728, RotatedRect: 79.739 177.262 251.785 156.656 87.397)"
                ]
            }
        ]
    },
    {
        "name": "otx_models/is_resnet50_maskrcnn_coco_reduced.xml",
        "type": "MaskRCNNModel",
        "test_data": [
            {
                "image": "coco128/images/train2017/000000000074.jpg",
                "reference": [
                    "(59, 277, 360, 380, 0.999, 16, horse, 19053, RotatedRect: 210.000 327.500 101.000 296.000 90.000)",
                    "(2, 9, 162, 318, 0.999, 2, car, 31153, RotatedRect: 82.086 163.312 307.394 156.997 89.669)",
                    "(294, 94, 316, 153, 0.985, 1, bicycle, 840, RotatedRect: 305.000 123.500 59.000 18.000 90.000)",
                    "(326, 97, 341, 136, 0.974, 1, bicycle, 397, RotatedRect: 332.500 116.000 38.000 13.000 90.000)",
                    "(461, 105, 493, 150, 0.918, 1, bicycle, 846, RotatedRect: 476.052 126.972 27.619 47.834 16.928)",
                    "(350, 92, 386, 149, 0.807, 1, bicycle, 1458, RotatedRect: 369.319 119.891 54.848 34.230 82.405)",
                    "(279, 110, 291, 146, 0.788, 1, bicycle, 312, RotatedRect: 284.000 127.500 35.000 10.000 90.000)"
                ]
            }
        ]
    },
    {
        "name": "otx_models/mobilenet_v3_large_hc_cf.xml",
        "type": "ClassificationModel",
        "test_data": [
            {
                "image": "coco128/images/train2017/000000000081.jpg",
                "reference": [
                    "(5, triangle, 0.993)",
                    "(3, equilateral, 0.596)",
                    "(1, multi a, 0.922)",
                    "(2, multi b, 0.696)"
                ]
            }
        ]
    }
]<|MERGE_RESOLUTION|>--- conflicted
+++ resolved
@@ -6,8 +6,7 @@
             {
                 "image": "coco128/images/train2017/000000000074.jpg",
                 "reference": [
-<<<<<<< HEAD
-                    "1: 88986, 2: 3206, 6: 88362, 11: 47834, 12: 6580, 126: 12606, 127: 25066, ",
+                    "1: 0.326, 2: 0.012, 6: 0.324, 11: 0.175, 12: 0.024, 126: 0.046, 127: 0.092, "
                     "(0.970, wall)",
                     "(0.801, building;edifice)",
                     "(0.936, ceiling)",
@@ -22,10 +21,6 @@
                     "(0.625, sidewalk;pavement)",
                     "(0.777, pot;flowerpot)",
                     "(0.939, animal;animate;being;beast;brute;creature;fauna)"
-
-=======
-                    "1: 0.326, 2: 0.012, 6: 0.324, 11: 0.175, 12: 0.024, 126: 0.046, 127: 0.092, "
->>>>>>> 6f7f2bda
                 ]
             }
         ]
@@ -37,8 +32,7 @@
             {
                 "image": "coco128/images/train2017/000000000074.jpg",
                 "reference": [
-<<<<<<< HEAD
-                    "0: 146316, 1: 126324, ",
+                    "0: 0.537, 1: 0.463, "
                     "(0.675, object)",
                     "(0.527, object)",
                     "(0.507, object)",
@@ -49,9 +43,6 @@
                     "(0.507, object)",
                     "(0.505, object)",
                     "(0.885, object)"
-=======
-                    "0: 0.537, 1: 0.463, "
->>>>>>> 6f7f2bda
                 ]
             }
         ]
@@ -63,16 +54,12 @@
             {
                 "image": "coco128/images/train2017/000000000074.jpg",
                 "reference": [
-<<<<<<< HEAD
-                    "0: 270595, 1: 2045, ",
+                    "0: 0.992, 1: 0.008, "
                     "(0.555, object)",
                     "(0.506, object)",
                     "(0.555, object)",
                     "(0.511, object)",
                     "(0.514, object)"
-=======
-                    "0: 0.992, 1: 0.008, "
->>>>>>> 6f7f2bda
                 ]
             }
         ]
@@ -84,8 +71,7 @@
             {
                 "image": "coco128/images/train2017/000000000074.jpg",
                 "reference": [
-<<<<<<< HEAD
-                    "0: 153429, 1: 119211, ",
+                    "0: 0.563, 1: 0.437, "
                     "(0.520, object)",
                     "(0.530, object)",
                     "(0.501, object)",
@@ -97,9 +83,6 @@
                     "(0.524, object)",
                     "(0.521, object)",
                     "(0.757, object)"
-=======
-                    "0: 0.563, 1: 0.437, "
->>>>>>> 6f7f2bda
                 ]
             }
         ]
@@ -111,85 +94,7 @@
             {
                 "image": "coco128/images/train2017/000000000074.jpg",
                 "reference": [
-<<<<<<< HEAD
-                    "0: 257276, 1: 15364, ",
-                    "(0.505, object)",
-                    "(0.518, object)",
-                    "(0.512, object)",
-                    "(0.506, object)",
-                    "(0.526, object)",
-                    "(0.529, object)",
-                    "(0.513, object)",
-                    "(0.536, object)",
-                    "(0.505, object)",
-                    "(0.512, object)",
-                    "(0.547, object)",
-                    "(0.511, object)",
-                    "(0.503, object)",
-                    "(0.539, object)",
-                    "(0.543, object)",
-                    "(0.529, object)",
-                    "(0.516, object)",
-                    "(0.565, object)",
-                    "(0.524, object)",
-                    "(0.528, object)",
-                    "(0.521, object)",
-                    "(0.503, object)",
-                    "(0.537, object)",
-                    "(0.513, object)",
-                    "(0.524, object)",
-                    "(0.513, object)",
-                    "(0.538, object)",
-                    "(0.501, object)",
-                    "(0.504, object)",
-                    "(0.507, object)",
-                    "(0.502, object)",
-                    "(0.518, object)",
-                    "(0.530, object)",
-                    "(0.502, object)",
-                    "(0.516, object)",
-                    "(0.506, object)",
-                    "(0.567, object)",
-                    "(0.502, object)",
-                    "(0.512, object)",
-                    "(0.538, object)",
-                    "(0.507, object)",
-                    "(0.534, object)",
-                    "(0.537, object)",
-                    "(0.519, object)",
-                    "(0.505, object)",
-                    "(0.517, object)",
-                    "(0.505, object)",
-                    "(0.506, object)",
-                    "(0.508, object)",
-                    "(0.519, object)",
-                    "(0.507, object)",
-                    "(0.506, object)",
-                    "(0.511, object)",
-                    "(0.556, object)",
-                    "(0.510, object)",
-                    "(0.500, object)",
-                    "(0.504, object)",
-                    "(0.501, object)",
-                    "(0.510, object)",
-                    "(0.549, object)",
-                    "(0.509, object)",
-                    "(0.510, object)",
-                    "(0.514, object)",
-                    "(0.529, object)",
-                    "(0.551, object)",
-                    "(0.504, object)",
-                    "(0.503, object)",
-                    "(0.518, object)",
-                    "(0.511, object)",
-                    "(0.502, object)",
-                    "(0.523, object)",
-                    "(0.533, object)",
-                    "(0.568, object)",
-                    "(0.582, object)"
-=======
                     "0: 0.944, 1: 0.056, "
->>>>>>> 6f7f2bda
                 ]
             }
         ]
