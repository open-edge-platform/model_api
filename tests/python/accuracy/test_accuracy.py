import json
import os
from pathlib import Path

import cv2
import pytest
from openvino.model_api.adapters.openvino_adapter import OpenvinoAdapter, create_core
from openvino.model_api.models import (
    AnomalyDetection,
    AnomalyResult,
    ClassificationModel,
    ClassificationResult,
    DetectionModel,
    DetectionResult,
    ImageModel,
    ImageResultWithSoftPrediction,
    InstanceSegmentationResult,
    MaskRCNNModel,
    SegmentationModel,
    add_rotated_rects,
)
from openvino.model_api.tilers import DetectionTiler, InstanceSegmentationTiler


def read_config(path: Path):
    with open(path, "r") as f:
        return json.load(f)


def create_models(model_type, model_path, download_dir):
    models = [
        model_type.create_model(model_path, device="CPU", download_dir=download_dir)
    ]
    if model_path.endswith(".xml"):
        wrapper_type = model_type.get_model_class(
            create_models.core.read_model(model_path)
            .get_rt_info(["model_info", "model_type"])
            .astype(str)
        )
        model = wrapper_type(
            OpenvinoAdapter(create_models.core, model_path, device="CPU")
        )
        model.load()
        models.append(model)
    return models


create_models.core = create_core()


@pytest.fixture(scope="session")
def data(pytestconfig):
    return pytestconfig.getoption("data")


@pytest.fixture(scope="session")
def dump(pytestconfig):
    return pytestconfig.getoption("dump")


@pytest.fixture(scope="session")
def result(pytestconfig):
    return pytestconfig.test_results


@pytest.mark.parametrize(
    ("model_data"), read_config(Path(__file__).resolve().parent / "public_scope.json")
)
def test_image_models(data, dump, result, model_data):
    name = model_data["name"]
    if name.endswith(".xml") or name.endswith(".onnx"):
        name = f"{data}/{name}"

    for model in create_models(eval(model_data["type"]), name, data):
        if "tiler" in model_data:
            if "extra_model" in model_data:
                extra_adapter = OpenvinoAdapter(
                    create_core(), f"{data}/{model_data['extra_model']}", device="CPU"
                )

                extra_model = eval(model_data["extra_type"])(
                    extra_adapter, configuration={}, preload=True
                )
                model = eval(model_data["tiler"])(
                    model,
                    configuration={},
                    tile_classifier_model=extra_model,
                )
<<<<<<< HEAD
            )
            assert test_data["reference"][0] == output_str
            image_result = [output_str]
        elif isinstance(outputs, AnomalyResult):
            assert 1 == len(test_data["reference"])
            output_str = (
                f"anomaly_map min:{min(outputs.anomaly_map.flatten())} max:{max(outputs.anomaly_map.flatten())};"
                f"pred_score:{outputs.pred_score};"
                f"pred_label:{outputs.pred_label};"
                f"pred_mask min:{min(outputs.pred_mask.flatten())} max:{max(outputs.pred_mask.flatten())};"
            )
            assert test_data["reference"][0] == output_str
            image_result = [output_str]
        else:
            assert False
=======
            else:
                model = eval(model_data["tiler"])(model, configuration={})

>>>>>>> c8af4f5e
        if dump:
            result.append(model_data)
            inference_results = []

        for test_data in model_data["test_data"]:
            image_path = Path(data) / test_data["image"]
            image = cv2.imread(str(image_path))
            if image is None:
                raise RuntimeError("Failed to read the image")
            if "input_res" in model_data:
                image = cv2.resize(image, eval(model_data["input_res"]))
            outputs = model(image)
            if isinstance(outputs, ClassificationResult):
                assert 1 == len(test_data["reference"])
                output_str = str(outputs)
                assert test_data["reference"][0] == output_str
                image_result = [output_str]
            elif isinstance(outputs, DetectionResult):
                assert 1 == len(test_data["reference"])
                output_str = str(outputs)
                assert test_data["reference"][0] == output_str
                image_result = [output_str]
            elif isinstance(outputs, ImageResultWithSoftPrediction):
                assert 1 == len(test_data["reference"])
                contours = model.get_contours(
                    outputs.resultImage, outputs.soft_prediction
                )
                contour_str = "; "
                for contour in contours:
                    contour_str += str(contour) + ", "
                output_str = str(outputs) + contour_str
                assert test_data["reference"][0] == output_str
                image_result = [output_str]
            elif isinstance(outputs, InstanceSegmentationResult):
                assert 1 == len(test_data["reference"])
                output_str = str(
                    InstanceSegmentationResult(
                        add_rotated_rects(outputs.segmentedObjects),
                        outputs.saliency_map,
                        outputs.feature_vector,
                    )
                )
                assert test_data["reference"][0] == output_str
                image_result = [output_str]
            else:
                assert False
            if dump:
                inference_results.append(
                    {"image": test_data["image"], "reference": image_result}
                )
    if name.endswith(".xml"):
        save_name = os.path.basename(name)
    else:
        save_name = name + ".xml"

    if "tiler" in model_data:
        model.get_model().save(data + "/serialized/" + save_name)
    else:
        model.save(data + "/serialized/" + save_name)

    if dump:
        result[-1]["test_data"] = inference_results<|MERGE_RESOLUTION|>--- conflicted
+++ resolved
@@ -86,27 +86,9 @@
                     configuration={},
                     tile_classifier_model=extra_model,
                 )
-<<<<<<< HEAD
-            )
-            assert test_data["reference"][0] == output_str
-            image_result = [output_str]
-        elif isinstance(outputs, AnomalyResult):
-            assert 1 == len(test_data["reference"])
-            output_str = (
-                f"anomaly_map min:{min(outputs.anomaly_map.flatten())} max:{max(outputs.anomaly_map.flatten())};"
-                f"pred_score:{outputs.pred_score};"
-                f"pred_label:{outputs.pred_label};"
-                f"pred_mask min:{min(outputs.pred_mask.flatten())} max:{max(outputs.pred_mask.flatten())};"
-            )
-            assert test_data["reference"][0] == output_str
-            image_result = [output_str]
-        else:
-            assert False
-=======
             else:
                 model = eval(model_data["tiler"])(model, configuration={})
 
->>>>>>> c8af4f5e
         if dump:
             result.append(model_data)
             inference_results = []
@@ -151,6 +133,16 @@
                 )
                 assert test_data["reference"][0] == output_str
                 image_result = [output_str]
+            elif isinstance(outputs, AnomalyResult):
+                assert 1 == len(test_data["reference"])
+                output_str = (
+                    f"anomaly_map min:{min(outputs.anomaly_map.flatten())} max:{max(outputs.anomaly_map.flatten())};"
+                    f"pred_score:{outputs.pred_score};"
+                    f"pred_label:{outputs.pred_label};"
+                    f"pred_mask min:{min(outputs.pred_mask.flatten())} max:{max(outputs.pred_mask.flatten())};"
+                )
+                assert test_data["reference"][0] == output_str
+                image_result = [output_str]
             else:
                 assert False
             if dump:
