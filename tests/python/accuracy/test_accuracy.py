--- conflicted
+++ resolved
@@ -151,16 +151,7 @@
                 image_result = [output_str]
             elif isinstance(outputs, AnomalyResult):
                 assert 1 == len(test_data["reference"])
-<<<<<<< HEAD
                 output_str = str(outputs)
-=======
-                output_str = (
-                    f"anomaly_map min:{min(outputs.anomaly_map.flatten()):.3f} max:{max(outputs.anomaly_map.flatten()):.3f};"
-                    f"pred_score:{outputs.pred_score:.3f};"
-                    f"pred_label:{outputs.pred_label};"
-                    f"pred_mask min:{min(outputs.pred_mask.flatten()):.3f} max:{max(outputs.pred_mask.flatten()):.3f};"
-                )
->>>>>>> fc841652
                 assert test_data["reference"][0] == output_str
                 image_result = [output_str]
             else:
