import json
import os
from pathlib import Path

import cv2
import numpy as np
import pytest
from openvino.model_api.models import (
    ClassificationModel,
    DetectionModel,
    MaskRCNNModel,
    SegmentationModel,
    add_rotated_rects,
)


def process_output(output, model_type):
    if model_type == DetectionModel.__name__:
        return f"{output}"
    elif model_type == ClassificationModel.__name__:
        return f"({output[0]}, {output[1]}, {output[2]:.3f})"
    elif model_type == SegmentationModel.__name__:
<<<<<<< HEAD
        if isinstance(output, dict):
            return "({probability:.3f}, {label})".format(**output)
        else:
            if isinstance(output, tuple):
                output = output[0]
            outHist = cv2.calcHist(
                [output.astype(np.uint8)],
                channels=None,
                mask=None,
                histSize=[256],
                ranges=[0, 255],
            )
            prediction_buffer = ""
            for i, count in enumerate(outHist):
                if count > 0:
                    prediction_buffer += f"{i}: {int(count[0])}, "
            return prediction_buffer
=======
        if isinstance(output, tuple):
            output = output[0]
        outHist = cv2.calcHist(
            [output.astype(np.uint8)],
            channels=None,
            mask=None,
            histSize=[256],
            ranges=[0, 255],
        )
        prediction_buffer = ""
        for i, count in enumerate(outHist):
            if count > 0:
                prediction_buffer += f"{i}: {count[0] / output.size:.3f}, "
        return prediction_buffer
>>>>>>> 6f7f2bda
    elif model_type == MaskRCNNModel.__name__:
        return str(output)
    else:
        raise ValueError("Unknown model type to precess ouput")


def read_config(path: Path):
    with open(path, "r") as f:
        return json.load(f)


@pytest.fixture(scope="session")
def data(pytestconfig):
    return pytestconfig.getoption("data")


@pytest.fixture(scope="session")
def dump(pytestconfig):
    return pytestconfig.getoption("dump")


@pytest.fixture(scope="session")
def result(pytestconfig):
    return pytestconfig.test_results


@pytest.mark.parametrize(
    ("model_data"), read_config(Path(__file__).resolve().parent / "public_scope.json")
)
def test_image_models(data, dump, result, model_data):
    name = model_data["name"]
    if name.endswith(".xml"):
        name = f"{data}/{name}"
    model = eval(model_data["type"]).create_model(name, device="CPU", download_dir=data)

    test_result = []

    if dump:
        result.append(model_data)
        inference_results = []

    for test_data in model_data["test_data"]:
        image_path = Path(data) / test_data["image"]
        image = cv2.imread(str(image_path))
        if image is None:
            raise RuntimeError("Failed to read the image")
        outputs = model(image)
        if not isinstance(outputs, list):
            outputs = [outputs]
        if model_data["type"] == MaskRCNNModel.__name__:
            outputs = add_rotated_rects(outputs)
        if model_data["type"] == SegmentationModel.__name__:
            outputs.extend(model.get_contours(*outputs[0]))

        image_result = []

        for i, output in enumerate(outputs):
            output_str = process_output(output, model_data["type"])
            if len(test_data["reference"]) > i:
                test_result.append(test_data["reference"][i] == output_str)
            else:
                test_result.append(False)

            if dump:
                image_result.append(output_str)

        if dump:
            inference_results.append(
                {"image": test_data["image"], "reference": image_result}
            )
    if name.endswith(".xml"):
        save_name = os.path.basename(name)
    else:
        save_name = name + ".xml"
    model.save(data + "/serialized/" + save_name)
    if dump:
        result[-1]["test_data"] = inference_results

    assert all(test_result)<|MERGE_RESOLUTION|>--- conflicted
+++ resolved
@@ -20,7 +20,6 @@
     elif model_type == ClassificationModel.__name__:
         return f"({output[0]}, {output[1]}, {output[2]:.3f})"
     elif model_type == SegmentationModel.__name__:
-<<<<<<< HEAD
         if isinstance(output, dict):
             return "({probability:.3f}, {label})".format(**output)
         else:
@@ -36,24 +35,8 @@
             prediction_buffer = ""
             for i, count in enumerate(outHist):
                 if count > 0:
-                    prediction_buffer += f"{i}: {int(count[0])}, "
+                    prediction_buffer += f"{i}: {count[0] / output.size:.3f}, "
             return prediction_buffer
-=======
-        if isinstance(output, tuple):
-            output = output[0]
-        outHist = cv2.calcHist(
-            [output.astype(np.uint8)],
-            channels=None,
-            mask=None,
-            histSize=[256],
-            ranges=[0, 255],
-        )
-        prediction_buffer = ""
-        for i, count in enumerate(outHist):
-            if count > 0:
-                prediction_buffer += f"{i}: {count[0] / output.size:.3f}, "
-        return prediction_buffer
->>>>>>> 6f7f2bda
     elif model_type == MaskRCNNModel.__name__:
         return str(output)
     else:
