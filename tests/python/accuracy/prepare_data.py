--- conflicted
+++ resolved
@@ -3,37 +3,23 @@
 from urllib.request import urlopen, urlretrieve
 
 
-<<<<<<< HEAD
-def retrieve_otx_model(data_dir, model_name):
+def retrieve_otx_model(data_dir, model_name, format="xml"):
     destination_folder = os.path.join(data_dir, "otx_models")
     os.makedirs(destination_folder, exist_ok=True)
-    urlretrieve(
-        f"https://storage.openvinotoolkit.org/repositories/model_api/test/otx_models/{model_name}/openvino.xml",
-        f"{destination_folder}/{model_name}.xml",
-    )
-    urlretrieve(
-        f"https://storage.openvinotoolkit.org/repositories/model_api/test/otx_models/{model_name}/openvino.bin",
-        f"{destination_folder}/{model_name}.bin",
-    )
-=======
-def retrieve_otx_model(data_dir, model_name, format="xml"):
-    destenation_folder = os.path.join(data_dir, "otx_models")
-    os.makedirs(destenation_folder, exist_ok=True)
     if format == "onnx":
         urlretrieve(
             f"https://storage.openvinotoolkit.org/repositories/model_api/test/otx_models/{model_name}/model.onnx",
-            f"{destenation_folder}/{model_name}.onnx",
+            f"{destination_folder}/{model_name}.onnx",
         )
     else:
         urlretrieve(
             f"https://storage.openvinotoolkit.org/repositories/model_api/test/otx_models/{model_name}/openvino.xml",
-            f"{destenation_folder}/{model_name}.xml",
+            f"{destination_folder}/{model_name}.xml",
         )
         urlretrieve(
             f"https://storage.openvinotoolkit.org/repositories/model_api/test/otx_models/{model_name}/openvino.bin",
-            f"{destenation_folder}/{model_name}.bin",
+            f"{destination_folder}/{model_name}.bin",
         )
->>>>>>> c8af4f5e
 
 
 def prepare_data(data_dir="./data"):
@@ -83,10 +69,7 @@
     retrieve_otx_model(args.data_dir, "detection_model_with_xai_head")
     retrieve_otx_model(args.data_dir, "segmentation_model_with_xai_head")
     retrieve_otx_model(args.data_dir, "maskrcnn_model_with_xai_head")
-<<<<<<< HEAD
-    retrieve_otx_model(args.data_dir, "anomaly_padim_bottle_mvtec")
-    retrieve_otx_model(args.data_dir, "anomaly_stfpm_bottle_mvtec")
-=======
     retrieve_otx_model(args.data_dir, "maskrcnn_xai_tiling")
     retrieve_otx_model(args.data_dir, "tile_classifier")
->>>>>>> c8af4f5e
+    retrieve_otx_model(args.data_dir, "anomaly_padim_bottle_mvtec")
+    retrieve_otx_model(args.data_dir, "anomaly_stfpm_bottle_mvtec")