# OpenVINO Model API
Model API is a set of wrapper classes for particular tasks and model architectures, simplifying data preprocess and postprocess as well as routine procedures (model loading, asynchronous execution, etc.). It is aimed at simplifying end-to-end model inference for different deployment scenarious, including local execution and serving. The Model API is based on the OpenVINO inference API.

## How it works
Model API searches for additional information required for model inference, data, pre/postprocessing, label names, etc. directly in OpenVINO Intermediate Representation. This information is used to prepare the inference data, process and ouput the inference results in a human-readable format.

## Features
- Python and C++ API
- Automatic prefetch of public models from [OpenVINO Model Zoo](https://github.com/openvinotoolkit/open_model_zoo) (Python only)
- Syncronous and asynchronous inference
- Local inference and servring through the rest API (Python only)
- Model preprocessing embedding for faster inference

## Installation
### Python
- Clone this repository
- Navigate to `model_api/python` folder
- Run `pip install .`
### C++
- Install dependencies. For installation on Ubuntu, you can use the following script:
  ```bash
  chmod +x model_api/cpp/install_dependencies.sh
  sudo model_api/cpp/install_dependencies.sh
  ```

- Build library:
   - Create `build` folder and navigate into it:
   ```
   mkdir build && cd build
   ```
   - Run cmake:
   ```
   cmake ../model_api/cpp -DOpenCV_DIR=<OpenCV cmake dir> -DOpenVINO_DIR=<OpenVINO cmake dir>
   ```
   - Build:
   ```
   cmake --build . -j
   ```
   - To build a `.tar.gz` package with the library, run:
   ```
    make package
    ```

## Usage
<<<<<<< HEAD
### Python
=======
For more details please refer to the [examples](examples) of this project.
### Local inference
- Python
>>>>>>> cfeadc0c
```python
from openvino.model_api.models import DetectionModel

# Create a model (downloaded and cached automatically for OpenVINO Model Zoo models)
# Use URL to work with served model, e.g. "localhost:9000/models/ssd300"
ssd = DetectionModel.create_model("ssd300")

# Run synchronous inference locally
detections = ssd(image)  # image is numpy.ndarray

# Print the list of Detection objects with box coordinates, confidence and label string
print(f"Detection results: {detections}")
```

### C++
```cpp
#include <models/detection_model.h>
#include <models/results.h>

// Load the model fetched using Python API
auto model = DetectionModel::create_model("~/.cache/omz/public/ssd300/FP16/ssd300.xml");

// Run synchronous inference locally
auto result = model->infer(image); // image is cv::Mat

// Iterate over the vector of DetectedObject with box coordinates, confidence and label string
for (auto& obj : result->objects) {
    std::cout << obj.label << " | " << obj.confidence << " | " << int(obj.x) << " | " << int(obj.y) << " | "
        << int(obj.x + obj.width) << " | " << int(obj.y + obj.height) << std::endl;
}
```

<<<<<<< HEAD
For more details please refer to the [examples](https://github.com/openvinotoolkit/model_api/tree/master/examples) of this project.

## Supported models
### Python:
- Image Classification:
  - [OpenVINO Model Zoo models](https://github.com/openvinotoolkit/open_model_zoo/blob/master/models/public/index.md#classification-models)
- Object Detection:
  - [OpenVINO Model Zoo models](https://github.com/openvinotoolkit/open_model_zoo/blob/master/models/public/index.md#object-detection-models):
    - SSD-based models (e.g. "ssd300", "ssdlite_mobilenet_v2", etc.)
    - YOLO-based models (e.g. "yolov3", "yolov4", etc.)
    - CTPN: "ctpn"
    - DETR: "detr-resnet50"
    - CenterNet: "ctdet_coco_dlav0_512"
    - FaceBoxes: "faceboxes-pytorch"
    - RetinaFace: "retinaface-resnet50-pytorch"
    - Ultra Lightweight Face Detection: "ultra-lightweight-face-detection-rfb-320" and "ultra-lightweight-face-detection-slim-320"
    - NanoDet with ShuffleNetV2: "nanodet-m-1.5x-416"
    - NanoDet Plus with ShuffleNetV2: "nanodet-plus-m-1.5x-416"
- Semantic Segmentation:
  - [OpenVINO Model Zoo models](https://github.com/openvinotoolkit/open_model_zoo/blob/master/models/public/index.md#semantic-segmentation-models)
- Instance Segmentation:
  - [OpenVINO Model Zoo models](https://github.com/openvinotoolkit/open_model_zoo/blob/master/models/public/index.md#instance-segmentation-models)


### C++:
- Image Classification:
  - [OpenVINO Model Zoo models](https://github.com/openvinotoolkit/open_model_zoo/blob/master/models/public/index.md#classification-models)
- Object Detection:
  - SSD-based models (e.g. "ssd300", "ssdlite_mobilenet_v2", etc.)
    - YOLO-based models (e.g. "yolov3", "yolov4", etc.)
    - CenterNet: "ctdet_coco_dlav0_512"
    - FaceBoxes: "faceboxes-pytorch"
    - RetinaFace: "retinaface-resnet50-pytorch"
- Semantic Segmentation:
  - [OpenVINO Model Zoo models](https://github.com/openvinotoolkit/open_model_zoo/blob/master/models/public/index.md#semantic-segmentation-models)
=======
More examples of how to use asynchronous inference and serving are coming soon.

See [Model configuration](docs/model-configuration.md) for explanation how a model can be configured.
>>>>>>> cfeadc0c
<|MERGE_RESOLUTION|>--- conflicted
+++ resolved
@@ -42,13 +42,7 @@
     ```
 
 ## Usage
-<<<<<<< HEAD
 ### Python
-=======
-For more details please refer to the [examples](examples) of this project.
-### Local inference
-- Python
->>>>>>> cfeadc0c
 ```python
 from openvino.model_api.models import DetectionModel
 
@@ -81,7 +75,6 @@
 }
 ```
 
-<<<<<<< HEAD
 For more details please refer to the [examples](https://github.com/openvinotoolkit/model_api/tree/master/examples) of this project.
 
 ## Supported models
@@ -116,9 +109,4 @@
     - FaceBoxes: "faceboxes-pytorch"
     - RetinaFace: "retinaface-resnet50-pytorch"
 - Semantic Segmentation:
-  - [OpenVINO Model Zoo models](https://github.com/openvinotoolkit/open_model_zoo/blob/master/models/public/index.md#semantic-segmentation-models)
-=======
-More examples of how to use asynchronous inference and serving are coming soon.
-
-See [Model configuration](docs/model-configuration.md) for explanation how a model can be configured.
->>>>>>> cfeadc0c
+  - [OpenVINO Model Zoo models](https://github.com/openvinotoolkit/open_model_zoo/blob/master/models/public/index.md#semantic-segmentation-models)