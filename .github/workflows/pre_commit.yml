--- conflicted
+++ resolved
@@ -23,15 +23,12 @@
         uses: actions/setup-python@v5
         with:
           python-version: "3.10"
-<<<<<<< HEAD
       - name: Set up Node.js
         uses: actions/setup-node@v4
         with:
           node-version: 22
-=======
       - name: Install clang-format
         run: sudo apt-get install -y clang-format-10
->>>>>>> a6b89566
       - name: Install dependencies
         run: pip install 'model_api/python/.[full]'
       - name: Run pre-commit checks
