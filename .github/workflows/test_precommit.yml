name: test_precommit
permissions: {} # No permissions by default on workflow level
on:
  pull_request:
  merge_group:
    branches:
      - master
concurrency:
  group: ${{ github.workflow }}-${{ github.head_ref || github.run_id }}
  cancel-in-progress: true
jobs:
  Python-Functional-Tests:
    runs-on: ubuntu-22.04
    steps:
      - name: CHECKOUT REPOSITORY
        uses: actions/checkout@11bd71901bbe5b1630ceea73d27597364c9af683 # v4.2.2
        with:
          persist-credentials: false
      - name: Set up Python
        uses: actions/setup-python@a26af69be951a213d495a4c3e4e4022e16d87065 # v5.6.0
        with:
          python-version: 3.9
          cache: pip
      - name: Create and start a virtual environment
        run: |
          python -m venv venv
          source venv/bin/activate
      - name: Install dependencies
        run: |
          source venv/bin/activate
          python -m pip install --upgrade pip
          pip install src/python/[tests,ovms] --extra-index-url https://download.pytorch.org/whl/cpu
      - name: Prepare test data
        run: |
          source venv/bin/activate
          python tests/cpp/precommit/prepare_data.py -d data -p tests/cpp/precommit/public_scope.json
      - name: Run test
        run: |
          source venv/bin/activate
          pytest --data=./data tests/python/functional
  CPP-Code-Quality:
    name: CPP-Code-Quality
    runs-on: ubuntu-latest
    steps:
      - uses: actions/checkout@11bd71901bbe5b1630ceea73d27597364c9af683 # v4.2.2
        with:
          persist-credentials: false
      - name: cppcheck
        uses: chmorgan/cppcheck-action@88696b3fd4a3ced3df76a2f7dc44b251d8232bcb # v1.4
        with:
          github_token: ${{ secrets.GITHUB_TOKEN}}
          # missingInclude: cppcheck can't find stl, openvino, opencv
          other_options: --suppress=missingInclude -Isrc/cpp/models/include -Isrc/cpp/utils/include -Isrc/cpp/pipelines/include --check-config
<<<<<<< HEAD
=======
  CPP-Precommit:
    runs-on: ubuntu-22.04
    steps:
      - uses: actions/checkout@11bd71901bbe5b1630ceea73d27597364c9af683 # v4.2.2
        with:
          persist-credentials: false
      - uses: actions/setup-python@a26af69be951a213d495a4c3e4e4022e16d87065 # v5.6.0
        with:
          python-version: "3.10"
          cache: pip
      - name: Create and start a virtual environment
        run: |
          python -m venv venv
          source venv/bin/activate
      - name: Install dependencies
        run: |
          source venv/bin/activate
          python -m pip install --upgrade pip
          pip install src/python/[tests,build] --extra-index-url https://download.pytorch.org/whl/cpu

          sudo bash src/cpp/install_dependencies.sh
      - name: Prepare test data
        run: |
          source venv/bin/activate
          python tests/cpp/precommit/prepare_data.py -d data -p tests/cpp/precommit/public_scope.json
      - name: Build
        run: |
          mkdir build && cd build
          pip install nanobind==2.4.0
          pip install typing_extensions==4.12.2
          cmake ../tests/cpp/precommit/
          cmake --build . -j $((`nproc`*2+2))
      - name: Run test
        run: |
          build/test_sanity -d data -p tests/cpp/precommit/public_scope.json && build/test_model_config -d data
  CPP-Windows-Precommit:
    runs-on: windows-latest
    steps:
      - uses: actions/checkout@11bd71901bbe5b1630ceea73d27597364c9af683 # v4.2.2
        with:
          persist-credentials: false
      - uses: actions/setup-python@a26af69be951a213d495a4c3e4e4022e16d87065 # v5.6.0
        with:
          python-version: 3.9
          cache: pip
      - name: Create and start a virtual environment
        shell: bash
        run: |
          python -m venv venv
          source venv/Scripts/activate
      - name: Install dependencies
        shell: bash
        run: |
          source venv/Scripts/activate
          python -m pip install --upgrade pip
          pip install src/python/[tests,build] --extra-index-url https://download.pytorch.org/whl/cpu
          curl https://storage.openvinotoolkit.org/repositories/openvino/packages/2024.6/windows/w_openvino_toolkit_windows_2024.6.0.17404.4c0f47d2335_x86_64.zip --output w_openvino_toolkit_windows.zip
          unzip w_openvino_toolkit_windows.zip
          rm w_openvino_toolkit_windows.zip
          curl -L https://github.com/opencv/opencv/releases/download/4.10.0/opencv-4.10.0-windows.exe --output opencv-4.10.0-windows.exe
          ./opencv-4.10.0-windows.exe -oopencv -y
          rm opencv-4.10.0-windows.exe
      - name: Prepare test data
        shell: bash
        run: |
          source venv/Scripts/activate
          python tests/cpp/precommit/prepare_data.py -d data -p tests/cpp/precommit/public_scope.json
      - name: Build
        shell: bash
        run: |
          mkdir build && cd build
          MSYS_NO_PATHCONV=1 cmake ../examples/cpp/ -DOpenVINO_DIR=$GITHUB_WORKSPACE/w_openvino_toolkit_windows_2024.6.0.17404.4c0f47d2335_x86_64/runtime/cmake -DOpenCV_DIR=$GITHUB_WORKSPACE/opencv/opencv/build -DCMAKE_CXX_FLAGS=/WX
          cmake --build . --config Release -j $((`nproc`*2+2))
      - name: Run sync sample
        shell: cmd
        # .\w_openvino_toolkit_windows_2023.0.0.10926.b4452d56304_x86_64\setupvars.bat exits with 0 code without moving to a next command. Set PATH manually
        run: |
          set PATH=opencv\opencv\build\x64\vc16\bin;w_openvino_toolkit_windows_2024.6.0.17404.4c0f47d2335_x86_64\runtime\bin\intel64\Release;w_openvino_toolkit_windows_2024.6.0.17404.4c0f47d2335_x86_64\runtime\3rdparty\tbb\bin;%PATH%
          .\build\Release\synchronous_api.exe .\data\otx_models\detection_model_with_xai_head.xml .\data\BloodImage_00007.jpg
>>>>>>> 372143f2
  serving_api:
    strategy:
      fail-fast: false
      matrix:
        os: [ubuntu-22.04, ubuntu-24.04]
        python-version: [3.9, "3.10", "3.11"]
        exclude:
          - os: ubuntu-24.04
            python-version: "3.9"
    runs-on: ${{ matrix.os }}
    steps:
      - name: Set up docker for macOS
        if: startsWith(matrix.os, 'macos-1')
        run: |
          brew install colima docker
          colima start
      - uses: actions/checkout@11bd71901bbe5b1630ceea73d27597364c9af683 # v4.2.2
        with:
          persist-credentials: false
      - uses: actions/setup-python@a26af69be951a213d495a4c3e4e4022e16d87065 # v5.6.0
        with:
          python-version: ${{ matrix.python-version }}
          cache: pip
      - name: serving_api
        run: |
          python -m pip install --upgrade pip
          python -m pip install src/python/[ovms,tests]
          python tests/cpp/precommit/prepare_data.py -d data -p tests/cpp/precommit/public_scope.json
          python -c "from model_api.models import DetectionModel; DetectionModel.create_model('./data/otx_models/detection_model_with_xai_head.xml').save('ovms_models/ssd_mobilenet_v1_fpn_coco/1/ssd_mobilenet_v1_fpn_coco.xml')"
          docker run -d --rm -v $GITHUB_WORKSPACE/ovms_models/:/models -p 8000:8000 openvino/model_server:latest --model_path /models/ssd_mobilenet_v1_fpn_coco/ --model_name ssd_mobilenet_v1_fpn_coco --rest_port 8000 --log_level DEBUG --target_device CPU
          python examples/python/serving_api/run.py data/coco128/images/train2017/000000000009.jpg  # detects 4 objects<|MERGE_RESOLUTION|>--- conflicted
+++ resolved
@@ -51,88 +51,6 @@
           github_token: ${{ secrets.GITHUB_TOKEN}}
           # missingInclude: cppcheck can't find stl, openvino, opencv
           other_options: --suppress=missingInclude -Isrc/cpp/models/include -Isrc/cpp/utils/include -Isrc/cpp/pipelines/include --check-config
-<<<<<<< HEAD
-=======
-  CPP-Precommit:
-    runs-on: ubuntu-22.04
-    steps:
-      - uses: actions/checkout@11bd71901bbe5b1630ceea73d27597364c9af683 # v4.2.2
-        with:
-          persist-credentials: false
-      - uses: actions/setup-python@a26af69be951a213d495a4c3e4e4022e16d87065 # v5.6.0
-        with:
-          python-version: "3.10"
-          cache: pip
-      - name: Create and start a virtual environment
-        run: |
-          python -m venv venv
-          source venv/bin/activate
-      - name: Install dependencies
-        run: |
-          source venv/bin/activate
-          python -m pip install --upgrade pip
-          pip install src/python/[tests,build] --extra-index-url https://download.pytorch.org/whl/cpu
-
-          sudo bash src/cpp/install_dependencies.sh
-      - name: Prepare test data
-        run: |
-          source venv/bin/activate
-          python tests/cpp/precommit/prepare_data.py -d data -p tests/cpp/precommit/public_scope.json
-      - name: Build
-        run: |
-          mkdir build && cd build
-          pip install nanobind==2.4.0
-          pip install typing_extensions==4.12.2
-          cmake ../tests/cpp/precommit/
-          cmake --build . -j $((`nproc`*2+2))
-      - name: Run test
-        run: |
-          build/test_sanity -d data -p tests/cpp/precommit/public_scope.json && build/test_model_config -d data
-  CPP-Windows-Precommit:
-    runs-on: windows-latest
-    steps:
-      - uses: actions/checkout@11bd71901bbe5b1630ceea73d27597364c9af683 # v4.2.2
-        with:
-          persist-credentials: false
-      - uses: actions/setup-python@a26af69be951a213d495a4c3e4e4022e16d87065 # v5.6.0
-        with:
-          python-version: 3.9
-          cache: pip
-      - name: Create and start a virtual environment
-        shell: bash
-        run: |
-          python -m venv venv
-          source venv/Scripts/activate
-      - name: Install dependencies
-        shell: bash
-        run: |
-          source venv/Scripts/activate
-          python -m pip install --upgrade pip
-          pip install src/python/[tests,build] --extra-index-url https://download.pytorch.org/whl/cpu
-          curl https://storage.openvinotoolkit.org/repositories/openvino/packages/2024.6/windows/w_openvino_toolkit_windows_2024.6.0.17404.4c0f47d2335_x86_64.zip --output w_openvino_toolkit_windows.zip
-          unzip w_openvino_toolkit_windows.zip
-          rm w_openvino_toolkit_windows.zip
-          curl -L https://github.com/opencv/opencv/releases/download/4.10.0/opencv-4.10.0-windows.exe --output opencv-4.10.0-windows.exe
-          ./opencv-4.10.0-windows.exe -oopencv -y
-          rm opencv-4.10.0-windows.exe
-      - name: Prepare test data
-        shell: bash
-        run: |
-          source venv/Scripts/activate
-          python tests/cpp/precommit/prepare_data.py -d data -p tests/cpp/precommit/public_scope.json
-      - name: Build
-        shell: bash
-        run: |
-          mkdir build && cd build
-          MSYS_NO_PATHCONV=1 cmake ../examples/cpp/ -DOpenVINO_DIR=$GITHUB_WORKSPACE/w_openvino_toolkit_windows_2024.6.0.17404.4c0f47d2335_x86_64/runtime/cmake -DOpenCV_DIR=$GITHUB_WORKSPACE/opencv/opencv/build -DCMAKE_CXX_FLAGS=/WX
-          cmake --build . --config Release -j $((`nproc`*2+2))
-      - name: Run sync sample
-        shell: cmd
-        # .\w_openvino_toolkit_windows_2023.0.0.10926.b4452d56304_x86_64\setupvars.bat exits with 0 code without moving to a next command. Set PATH manually
-        run: |
-          set PATH=opencv\opencv\build\x64\vc16\bin;w_openvino_toolkit_windows_2024.6.0.17404.4c0f47d2335_x86_64\runtime\bin\intel64\Release;w_openvino_toolkit_windows_2024.6.0.17404.4c0f47d2335_x86_64\runtime\3rdparty\tbb\bin;%PATH%
-          .\build\Release\synchronous_api.exe .\data\otx_models\detection_model_with_xai_head.xml .\data\BloodImage_00007.jpg
->>>>>>> 372143f2
   serving_api:
     strategy:
       fail-fast: false
