# Configuration file for the Sphinx documentation builder.
#
# For the full list of built-in configuration values, see the documentation:
# https://www.sphinx-doc.org/en/master/usage/configuration.html

# -- Project information -----------------------------------------------------
# https://www.sphinx-doc.org/en/master/usage/configuration.html#project-information

import sys
from pathlib import Path

# Define the path to your module using Path
module_path = Path(__file__).parent.parent / "model_api" / "python"

# Insert the path to sys.path
sys.path.insert(0, str(module_path.resolve()))

project = "InferenceSDK"
copyright = "2024, Intel OpenVINO"
author = "Intel OpenVINO"
release = "2024"

# -- General configuration ---------------------------------------------------
# https://www.sphinx-doc.org/en/master/usage/configuration.html#general-configuration

extensions = [
    "breathe",
    "sphinx.ext.autodoc",
    "sphinx.ext.mathjax",
    "sphinx_design",
    "myst_parser",
    "nbsphinx",
    "sphinx.ext.napoleon",
    "sphinx_autodoc_typehints",
    "sphinx_copybutton",
    "sphinx.ext.graphviz",
]

myst_enable_extensions = [
    "colon_fence",
    # other MyST extensions...
]

<<<<<<< HEAD
templates_path = ['_templates']
exclude_patterns: list[str] = []
=======
templates_path = ["_templates"]
exclude_patterns = []
>>>>>>> 955118b3

# Automatic exclusion of prompts from the copies
# https://sphinx-copybutton.readthedocs.io/en/latest/use.html#automatic-exclusion-of-prompts-from-the-copies
copybutton_exclude = ".linenos, .gp, .go"

# -- Options for HTML output -------------------------------------------------
# https://www.sphinx-doc.org/en/master/usage/configuration.html#options-for-html-output

html_theme = "pydata_sphinx_theme"
html_static_path = ["_static"]

breathe_projects = {"InferenceSDK": Path(__file__).parent.parent / "build_cpp" / "xml"}
breathe_default_project = "InferenceSDK"
breathe_default_members = ("members", "undoc-members", "private-members")

autodoc_docstring_signature = True
autodoc_member_order = "bysource"
intersphinx_mapping = {
    "python": ("https://docs.python.org/3", None),
    "numpy": ("https://numpy.org/doc/stable/", None),
}
autodoc_member_order = "groupwise"
autodoc_default_options = {
    "members": True,
    "methods": True,
    "special-members": "__call__",
    "exclude-members": "_abc_impl",
    "show-inheritance": True,
}

autoclass_content = "both"

autosummary_generate = True  # Turn on sphinx.ext.autosummary<|MERGE_RESOLUTION|>--- conflicted
+++ resolved
@@ -41,13 +41,8 @@
     # other MyST extensions...
 ]
 
-<<<<<<< HEAD
-templates_path = ['_templates']
+templates_path = ["_templates"]
 exclude_patterns: list[str] = []
-=======
-templates_path = ["_templates"]
-exclude_patterns = []
->>>>>>> 955118b3
 
 # Automatic exclusion of prompts from the copies
 # https://sphinx-copybutton.readthedocs.io/en/latest/use.html#automatic-exclusion-of-prompts-from-the-copies
