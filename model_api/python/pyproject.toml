--- conflicted
+++ resolved
@@ -68,7 +68,6 @@
 
 
 # # # # # # # # # # # # # # # # # # # # # # # # # # # # # # # # # # # # # # # #
-<<<<<<< HEAD
 # MYPY CONFIGURATION.                                                         #
 [tool.mypy]
 ignore_missing_imports = true
@@ -78,7 +77,8 @@
 [[tool.mypy.overrides]]
 follow_imports = "skip"
 follow_imports_for_stubs = true
-=======
+
+
 # RUFF CONFIGURATION                                                          #
 [tool.ruff]
 # Enable preview features
@@ -244,5 +244,4 @@
 notice-rgx = """
 # Copyright \\(C\\) (\\d{4}(-\\d{4})?) Intel Corporation
 # SPDX-License-Identifier: Apache-2\\.0
-"""
->>>>>>> 955118b3
+"""