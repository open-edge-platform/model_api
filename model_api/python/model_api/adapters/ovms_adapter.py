#
# Copyright (C) 2020-2024 Intel Corporation
# SPDX-License-Identifier: Apache-2.0
#

import re
from typing import Any

import numpy as np

from .inference_adapter import InferenceAdapter, Metadata
from .utils import Layout, get_rt_info_from_dict


class OVMSAdapter(InferenceAdapter):
    """Class that allows working with models served by the OpenVINO Model Server"""

    def __init__(self, target_model: str):
        """Expected format: <address>:<port>/models/<model_name>[:<model_version>]"""
        import tritonclient.http as httpclient

        service_url, self.model_name, self.model_version = _parse_model_arg(
            target_model,
        )
        self.client = httpclient.InferenceServerClient(service_url)
        if not self.client.is_model_ready(self.model_name, self.model_version):
            raise RuntimeError(
                f"Requested model: {self.model_name}, version: {self.model_version} is not accessible"
            )

        self.metadata = self.client.get_model_metadata(
            model_name=self.model_name,
            model_version=self.model_version,
        )
        self.inputs = self.get_input_layers()

    def get_input_layers(self):
        return {
            meta["name"]: Metadata(
                {meta["name"]},
                meta["shape"],
                Layout.from_shape(meta["shape"]),
                meta["datatype"],
            )
            for meta in self.metadata["inputs"]
        }

    def get_output_layers(self):
        return {
            meta["name"]: Metadata(
                {meta["name"]},
                shape=meta["shape"],
                precision=meta["datatype"],
            )
            for meta in self.metadata["outputs"]
        }

    def infer_sync(self, dict_data):
<<<<<<< HEAD
        inputs = _prepare_inputs(dict_data, self.inputs)
        raw_result = self.client.infer(
            model_name=self.model_name, model_version=self.model_version, inputs=inputs
        )

        inference_results = {}
        for output in self.metadata["outputs"]:
            inference_results[output["name"]] = raw_result.as_numpy(output["name"])

        return inference_results

    def infer_async(self, dict_data, callback_data):
        inputs = _prepare_inputs(dict_data, self.inputs)
        raw_result = self.client.infer(
            model_name=self.model_name, model_version=self.model_version, inputs=inputs
=======
        inputs = _prepare_inputs(dict_data, self.metadata["inputs"])
        raw_result = self.client.predict(
            inputs,
            model_name=self.model_name,
            model_version=self.model_version,
        )
        # For models with single output ovmsclient returns ndarray with results,
        # so the dict must be created to correctly implement interface.
        if isinstance(raw_result, np.ndarray):
            output_name = next(iter(self.metadata["outputs"].keys()))
            return {output_name: raw_result}
        return raw_result

    def infer_async(self, dict_data, callback_data):
        inputs = _prepare_inputs(dict_data, self.metadata["inputs"])
        raw_result = self.client.predict(
            inputs,
            model_name=self.model_name,
            model_version=self.model_version,
>>>>>>> 32e8a5ad
        )
        inference_results = {}
        for output in self.metadata["outputs"]:
            inference_results[output["name"]] = raw_result.as_numpy(output["name"])

        self.callback_fn(inference_results, (lambda x: x, callback_data))

    def set_callback(self, callback_fn):
        self.callback_fn = callback_fn

    def is_ready(self):
        return True

    def load_model(self):
        pass

    def get_model(self):
        """Return the reference to the GrpcClient."""
        return self.client

    def await_all(self):
        pass

    def await_any(self):
        pass

    def get_raw_result(self, infer_result):
        pass

    def embed_preprocessing(
        self,
        layout,
        resize_mode: str,
        interpolation_mode,
        target_shape,
        pad_value,
        dtype=type(int),
        brg2rgb=False,
        mean=None,
        scale=None,
        input_idx=0,
    ):
        pass

    def reshape_model(self, new_shape):
        raise NotImplementedError

    def get_rt_info(self, path):
<<<<<<< HEAD
        return get_rt_info_from_dict(self.metadata["rt_info"], path)


_triton2np_precision = {
    "INT64": np.int64,
    "UINT64": np.uint64,
    "FLOAT": np.float32,
    "UINT32": np.uint32,
    "INT32": np.int32,
    "HALF": np.float16,
    "INT16": np.int16,
    "INT8": np.int8,
    "UINT8": np.uint8,
=======
        msg = "OVMSAdapter does not support RT info getting"
        raise NotImplementedError(msg)

    def update_model_info(self, model_info: dict[str, Any]):
        msg = "OVMSAdapter does not support updating model info"
        raise NotImplementedError(msg)

    def save_model(self, path: str, weights_path: str = "", version: str = "UNSPECIFIED"):
        msg = "OVMSAdapter does not support saving a model"
        raise NotImplementedError(msg)


_tf2ov_precision = {
    "DT_INT64": "I64",
    "DT_UINT64": "U64",
    "DT_FLOAT": "FP32",
    "DT_UINT32": "U32",
    "DT_INT32": "I32",
    "DT_HALF": "FP16",
    "DT_INT16": "I16",
    "DT_INT8": "I8",
    "DT_UINT8": "U8",
}


_tf2np_precision = {
    "DT_INT64": np.int64,
    "DT_UINT64": np.uint64,
    "DT_FLOAT": np.float32,
    "DT_UINT32": np.uint32,
    "DT_INT32": np.int32,
    "DT_HALF": np.float16,
    "DT_INT16": np.int16,
    "DT_INT8": np.int8,
    "DT_UINT8": np.uint8,
>>>>>>> 32e8a5ad
}


def _parse_model_arg(target_model: str):
    if not isinstance(target_model, str):
        msg = "target_model must be str"
        raise TypeError(msg)
    # Expected format: <address>:<port>/models/<model_name>[:<model_version>]
    if not re.fullmatch(
        r"(\w+\.*\-*)*\w+:\d+\/models\/[a-zA-Z0-9._-]+(\:\d+)*",
        target_model,
    ):
        msg = "invalid --model option format"
        raise ValueError(msg)
    service_url, _, model = target_model.split("/")
    model_spec = model.split(":")
    if len(model_spec) == 1:
        # model version not specified - use latest
        return service_url, model_spec[0], ""
    if len(model_spec) == 2:
<<<<<<< HEAD
        return service_url, model_spec[0], model_spec[1]
    raise ValueError("invalid target_model format")


=======
        return service_url, model_spec[0], int(model_spec[1])
    msg = "invalid target_model format"
    raise ValueError(msg)


def _verify_model_available(client, model_name, model_version):
    import ovmsclient

    version = "latest" if model_version == 0 else model_version
    try:
        model_status = client.get_model_status(model_name, model_version)
    except ovmsclient.ModelNotFoundError as e:
        msg = f"Requested model: {model_name}, version: {version} has not been found"
        raise RuntimeError(msg) from e
    target_version = max(model_status.keys())
    version_status = model_status[target_version]
    if version_status["state"] != "AVAILABLE" or version_status["error_code"] != 0:
        msg = f"Requested model: {model_name}, version: {version} is not in available state"
        raise RuntimeError(msg)


>>>>>>> 32e8a5ad
def _prepare_inputs(dict_data, inputs_meta):
    import tritonclient.http as httpclient

    inputs = []
    for input_name, input_data in dict_data.items():
        if input_name not in inputs_meta:
            msg = "Input data does not match model inputs"
            raise ValueError(msg)
        input_info = inputs_meta[input_name]
        model_precision = _triton2np_precision[input_info.precision]
        if isinstance(input_data, np.ndarray) and input_data.dtype != model_precision:
            input_data = input_data.astype(model_precision)
        elif isinstance(input_data, list):
            input_data = np.array(input_data, dtype=model_precision)

        infer_input = httpclient.InferInput(
            input_name, input_data.shape, input_info.precision
        )
        infer_input.set_data_from_numpy(input_data)
        inputs.append(infer_input)
    return inputs<|MERGE_RESOLUTION|>--- conflicted
+++ resolved
@@ -56,7 +56,6 @@
         }
 
     def infer_sync(self, dict_data):
-<<<<<<< HEAD
         inputs = _prepare_inputs(dict_data, self.inputs)
         raw_result = self.client.infer(
             model_name=self.model_name, model_version=self.model_version, inputs=inputs
@@ -72,27 +71,6 @@
         inputs = _prepare_inputs(dict_data, self.inputs)
         raw_result = self.client.infer(
             model_name=self.model_name, model_version=self.model_version, inputs=inputs
-=======
-        inputs = _prepare_inputs(dict_data, self.metadata["inputs"])
-        raw_result = self.client.predict(
-            inputs,
-            model_name=self.model_name,
-            model_version=self.model_version,
-        )
-        # For models with single output ovmsclient returns ndarray with results,
-        # so the dict must be created to correctly implement interface.
-        if isinstance(raw_result, np.ndarray):
-            output_name = next(iter(self.metadata["outputs"].keys()))
-            return {output_name: raw_result}
-        return raw_result
-
-    def infer_async(self, dict_data, callback_data):
-        inputs = _prepare_inputs(dict_data, self.metadata["inputs"])
-        raw_result = self.client.predict(
-            inputs,
-            model_name=self.model_name,
-            model_version=self.model_version,
->>>>>>> 32e8a5ad
         )
         inference_results = {}
         for output in self.metadata["outputs"]:
@@ -141,8 +119,15 @@
         raise NotImplementedError
 
     def get_rt_info(self, path):
-<<<<<<< HEAD
         return get_rt_info_from_dict(self.metadata["rt_info"], path)
+
+    def update_model_info(self, model_info: dict[str, Any]):
+        msg = "OVMSAdapter does not support updating model info"
+        raise NotImplementedError(msg)
+
+    def save_model(self, path: str, weights_path: str = "", version: str = "UNSPECIFIED"):
+        msg = "OVMSAdapter does not support saving a model"
+        raise NotImplementedError(msg)
 
 
 _triton2np_precision = {
@@ -155,43 +140,6 @@
     "INT16": np.int16,
     "INT8": np.int8,
     "UINT8": np.uint8,
-=======
-        msg = "OVMSAdapter does not support RT info getting"
-        raise NotImplementedError(msg)
-
-    def update_model_info(self, model_info: dict[str, Any]):
-        msg = "OVMSAdapter does not support updating model info"
-        raise NotImplementedError(msg)
-
-    def save_model(self, path: str, weights_path: str = "", version: str = "UNSPECIFIED"):
-        msg = "OVMSAdapter does not support saving a model"
-        raise NotImplementedError(msg)
-
-
-_tf2ov_precision = {
-    "DT_INT64": "I64",
-    "DT_UINT64": "U64",
-    "DT_FLOAT": "FP32",
-    "DT_UINT32": "U32",
-    "DT_INT32": "I32",
-    "DT_HALF": "FP16",
-    "DT_INT16": "I16",
-    "DT_INT8": "I8",
-    "DT_UINT8": "U8",
-}
-
-
-_tf2np_precision = {
-    "DT_INT64": np.int64,
-    "DT_UINT64": np.uint64,
-    "DT_FLOAT": np.float32,
-    "DT_UINT32": np.uint32,
-    "DT_INT32": np.int32,
-    "DT_HALF": np.float16,
-    "DT_INT16": np.int16,
-    "DT_INT8": np.int8,
-    "DT_UINT8": np.uint8,
->>>>>>> 32e8a5ad
 }
 
 
@@ -212,34 +160,10 @@
         # model version not specified - use latest
         return service_url, model_spec[0], ""
     if len(model_spec) == 2:
-<<<<<<< HEAD
         return service_url, model_spec[0], model_spec[1]
     raise ValueError("invalid target_model format")
 
 
-=======
-        return service_url, model_spec[0], int(model_spec[1])
-    msg = "invalid target_model format"
-    raise ValueError(msg)
-
-
-def _verify_model_available(client, model_name, model_version):
-    import ovmsclient
-
-    version = "latest" if model_version == 0 else model_version
-    try:
-        model_status = client.get_model_status(model_name, model_version)
-    except ovmsclient.ModelNotFoundError as e:
-        msg = f"Requested model: {model_name}, version: {version} has not been found"
-        raise RuntimeError(msg) from e
-    target_version = max(model_status.keys())
-    version_status = model_status[target_version]
-    if version_status["state"] != "AVAILABLE" or version_status["error_code"] != 0:
-        msg = f"Requested model: {model_name}, version: {version} is not in available state"
-        raise RuntimeError(msg)
-
-
->>>>>>> 32e8a5ad
 def _prepare_inputs(dict_data, inputs_meta):
     import tritonclient.http as httpclient
 
