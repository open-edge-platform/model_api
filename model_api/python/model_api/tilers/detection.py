--- conflicted
+++ resolved
@@ -187,15 +187,8 @@
         image_map_w = int(image_w * ratio[1])
         merged_map = np.zeros((num_classes, image_map_h, image_map_w))
 
-<<<<<<< HEAD
-        saliency_maps, start_idx = (
-            (saliency_maps[1:], 1) if self.tile_with_full_img else (saliency_maps, 0)
-        )
-        for i, saliency_map in enumerate(saliency_maps, start_idx):
-=======
         start_idx = 1 if self.tile_with_full_img else 0
-        for i, saliency_map in enumerate(saliency_maps[start_idx:]):
->>>>>>> 84c129d2
+        for i, saliency_map in enumerate(saliency_maps[start_idx:], start_idx):
             for class_idx in range(num_classes):
                 if len(saliency_map.shape) == 4:
                     saliency_map = saliency_map.squeeze(0)
