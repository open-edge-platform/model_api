--- conflicted
+++ resolved
@@ -8,202 +8,7 @@
 import cv2
 import numpy as np
 
-<<<<<<< HEAD
 from .result_types import Contour, SegmentedObject, SegmentedObjectWithRects
-=======
-
-class AnomalyResult(NamedTuple):
-    """Results for anomaly models."""
-
-    anomaly_map: np.ndarray | None = None
-    pred_boxes: np.ndarray | None = None
-    pred_label: str | None = None
-    pred_mask: np.ndarray | None = None
-    pred_score: float | None = None
-
-    def _compute_min_max(self, tensor: np.ndarray) -> tuple[np.ndarray, np.ndarray]:
-        """Computes min and max values of the tensor."""
-        return tensor.min(), tensor.max()
-
-    def __str__(self) -> str:
-        assert self.anomaly_map is not None
-        assert self.pred_mask is not None
-        anomaly_map_min, anomaly_map_max = self._compute_min_max(self.anomaly_map)
-        pred_mask_min, pred_mask_max = self._compute_min_max(self.pred_mask)
-        return (
-            f"anomaly_map min:{anomaly_map_min} max:{anomaly_map_max};"
-            f"pred_score:{np.round(self.pred_score, 1)};"
-            f"pred_label:{self.pred_label};"
-            f"pred_mask min:{pred_mask_min} max:{pred_mask_max};"
-        )
-
-
-class ClassificationResult(
-    namedtuple(
-        "ClassificationResult",
-        "top_labels saliency_map feature_vector raw_scores",
-    ),  # Contains "raw_scores", "saliency_map" and "feature_vector" model outputs if such exist
-):
-    def __str__(self):
-        labels = ", ".join(f"{idx} ({label}): {confidence:.3f}" for idx, label, confidence in self.top_labels)
-        return (
-            f"{labels}, "
-            f"[{','.join(str(i) for i in self.saliency_map.shape)}], "
-            f"[{','.join(str(i) for i in self.feature_vector.shape)}], "
-            f"[{','.join(str(i) for i in self.raw_scores.shape)}]"
-        )
-
-
-class Detection:
-    def __init__(self, xmin, ymin, xmax, ymax, score, id, str_label=None):
-        self.xmin = xmin
-        self.ymin = ymin
-        self.xmax = xmax
-        self.ymax = ymax
-        self.score = score
-        self.id = int(id)
-        self.str_label = str_label
-
-    def __str__(self):
-        return f"{self.xmin}, {self.ymin}, {self.xmax}, {self.ymax}, {self.id} ({self.str_label}): {self.score:.3f}"
-
-
-class DetectionResult(
-    namedtuple(
-        "DetectionResult",
-        "objects saliency_map feature_vector",
-    ),  # Contan "saliency_map" and "feature_vector" model outputs if such exist
-):
-    def __str__(self):
-        obj_str = "; ".join(str(obj) for obj in self.objects)
-        if obj_str:
-            obj_str += "; "
-        saliency_map_shape = ",".join(str(i) for i in self.saliency_map.shape)
-        feature_vector_shape = ",".join(str(i) for i in self.feature_vector.shape)
-        return f"{obj_str}[{saliency_map_shape}]; [{feature_vector_shape}]"
-
-
-class SegmentedObject(Detection):
-    def __init__(self, xmin, ymin, xmax, ymax, score, id, str_label, mask):
-        super().__init__(xmin, ymin, xmax, ymax, score, id, str_label)
-        self.mask = mask
-
-    def __str__(self):
-        return f"{super().__str__()}, {(self.mask > 0.5).sum()}"
-
-
-class SegmentedObjectWithRects(SegmentedObject):
-    def __init__(self, segmented_object, rotated_rect):
-        super().__init__(
-            segmented_object.xmin,
-            segmented_object.ymin,
-            segmented_object.xmax,
-            segmented_object.ymax,
-            segmented_object.score,
-            segmented_object.id,
-            segmented_object.str_label,
-            segmented_object.mask,
-        )
-        self.rotated_rect = rotated_rect
-
-    def __str__(self):
-        res = super().__str__()
-        rect = self.rotated_rect
-        res += f", RotatedRect: {rect[0][0]:.3f} {rect[0][1]:.3f} {rect[1][0]:.3f} {rect[1][1]:.3f} {rect[2]:.3f}"
-        return res
-
-
-class InstanceSegmentationResult(NamedTuple):
-    segmentedObjects: list[SegmentedObject | SegmentedObjectWithRects]
-    # Contain per class saliency_maps and "feature_vector" model output if feature_vector exists
-    saliency_map: list[np.ndarray]
-    feature_vector: np.ndarray
-
-    def __str__(self):
-        obj_str = "; ".join(str(obj) for obj in self.segmentedObjects)
-        filled = 0
-        for cls_map in self.saliency_map:
-            if cls_map.size:
-                filled += 1
-        prefix = f"{obj_str}; " if len(obj_str) else ""
-        return prefix + f"{filled}; [{','.join(str(i) for i in self.feature_vector.shape)}]"
-
-
-class VisualPromptingResult(NamedTuple):
-    upscaled_masks: list[np.ndarray] | None = None
-    processed_mask: list[np.ndarray] | None = None
-    low_res_masks: list[np.ndarray] | None = None
-    iou_predictions: list[np.ndarray] | None = None
-    scores: list[np.ndarray] | None = None
-    labels: list[np.ndarray] | None = None
-    hard_predictions: list[np.ndarray] | None = None
-    soft_predictions: list[np.ndarray] | None = None
-    best_iou: list[float] | None = None
-
-    def _compute_min_max(self, tensor: np.ndarray) -> tuple[np.ndarray, np.ndarray]:
-        return tensor.min(), tensor.max()
-
-    def __str__(self) -> str:
-        assert self.hard_predictions is not None
-        assert self.upscaled_masks is not None
-        upscaled_masks_min, upscaled_masks_max = self._compute_min_max(
-            self.upscaled_masks[0],
-        )
-
-        return (
-            f"upscaled_masks min:{upscaled_masks_min:.3f} max:{upscaled_masks_max:.3f};"
-            f"hard_predictions shape:{self.hard_predictions[0].shape};"
-        )
-
-
-class PredictedMask(NamedTuple):
-    mask: list[np.ndarray]
-    points: list[np.ndarray] | np.ndarray
-    scores: list[float] | np.ndarray
-
-    def __str__(self) -> str:
-        obj_str = ""
-        obj_str += f"mask sum: {np.sum(sum(self.mask))}; "
-
-        if isinstance(self.points, list):
-            for i, point in enumerate(self.points):
-                obj_str += "["
-                obj_str += ", ".join(str(round(c, 2)) for c in point)
-                obj_str += "] "
-                obj_str += "iou: " + f"{float(self.scores[i]):.3f} "
-        else:
-            for i in range(self.points.shape[0]):
-                point = self.points[i]
-                obj_str += "["
-                obj_str += ", ".join(str(round(c, 2)) for c in point)
-                obj_str += "] "
-                obj_str += "iou: " + f"{float(self.scores[i]):.3f} "
-
-        return obj_str.strip()
-
-
-class ZSLVisualPromptingResult(NamedTuple):
-    data: dict[int, PredictedMask]
-
-    def __str__(self) -> str:
-        return ", ".join(str(self.data[k]) for k in self.data)
-
-    def get_mask(self, label: int) -> PredictedMask:
-        """Returns a mask belonging to a given label"""
-        return self.data[label]
-
-
-class DetectedKeypoints(NamedTuple):
-    keypoints: np.ndarray
-    scores: np.ndarray
-
-    def __str__(self):
-        return (
-            f"keypoints: {self.keypoints.shape}, "
-            f"keypoints_x_sum: {np.sum(self.keypoints[:, :1]):.3f}, "
-            f"scores: {self.scores.shape}"
-        )
->>>>>>> c5d0dbe7
 
 
 def add_rotated_rects(segmented_objects):
@@ -250,51 +55,6 @@
     return detections
 
 
-<<<<<<< HEAD
-=======
-class Contour(NamedTuple):
-    label: str
-    probability: float
-    shape: list[tuple[int, int]]
-
-    def __str__(self):
-        return f"{self.label}: {self.probability:.3f}, {len(self.shape)}"
-
-
-class ImageResultWithSoftPrediction(NamedTuple):
-    resultImage: np.ndarray
-    soft_prediction: np.ndarray
-    # Contain per class saliency_maps and "feature_vector" model output if feature_vector exists
-    saliency_map: np.ndarray  # Requires return_soft_prediction==True
-    feature_vector: np.ndarray
-
-    def __str__(self):
-        outHist = cv2.calcHist(
-            [self.resultImage.astype(np.uint8)],
-            channels=None,
-            mask=None,
-            histSize=[256],
-            ranges=[0, 255],
-        )
-        hist = ""
-        for i, count in enumerate(outHist):
-            if count > 0:
-                hist += f"{i}: {count[0] / self.resultImage.size:.3f}, "
-        soft_pred_shape = ",".join(str(i) for i in self.soft_prediction.shape)
-        saliency_map_shape = ",".join(str(i) for i in self.saliency_map.shape)
-        feature_vector_shape = ",".join(str(i) for i in self.feature_vector.shape)
-        return f"{hist}[{soft_pred_shape}], " f"[{saliency_map_shape}], " f"[{feature_vector_shape}]"
-
-
-class DetectionWithLandmarks(Detection):
-    def __init__(self, xmin, ymin, xmax, ymax, score, id, landmarks_x, landmarks_y):
-        super().__init__(xmin, ymin, xmax, ymax, score, id)
-        self.landmarks = []
-        for x, y in zip(landmarks_x, landmarks_y):
-            self.landmarks.append((x, y))
-
-
->>>>>>> c5d0dbe7
 class OutputTransform:
     def __init__(self, input_size, output_resolution):
         self.output_resolution = output_resolution
