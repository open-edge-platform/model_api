--- conflicted
+++ resolved
@@ -293,17 +293,9 @@
                 )
                 cur_default_threshold_reference -= 0.05
 
-<<<<<<< HEAD
             if self._reference_features is not None:
                 self._reference_features[label] = ref_feat
-            self._used_indices = np.concatenate(
-                (self._used_indices, [label])
-=======
-            self._reference_features[label] = ref_feat
-            self._used_indices: np.ndarray = np.concatenate(
-                (self._used_indices, [label]),
->>>>>>> 955118b3
-            )
+            self._used_indices = np.concatenate((self._used_indices, [label]))
             ref_masks[label] = ref_mask
 
         self._used_indices = np.unique(self._used_indices)
@@ -405,15 +397,8 @@
                 }
                 inputs_decoder["image_embeddings"] = image_embeddings
 
-<<<<<<< HEAD
-                _prediction:dict[str, np.ndarray] = self._predict_masks(
+                _prediction: dict[str, np.ndarray] = self._predict_masks(
                     inputs_decoder, original_shape, apply_masks_refinement
-=======
-                prediction = self._predict_masks(
-                    inputs_decoder,
-                    original_shape,
-                    apply_masks_refinement,
->>>>>>> 955118b3
                 )
                 _prediction.update({"scores": points_score[-1]})
 
@@ -423,7 +408,7 @@
         # check overlapping area between different label masks
         _inspect_overlapping_areas(predicted_masks, used_points)
 
-        prediction:dict[int, PredictedMask] = {}
+        prediction: dict[int, PredictedMask] = {}
         for k in used_points:
             processed_points = []
             scores = []
