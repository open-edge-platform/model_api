--- conflicted
+++ resolved
@@ -38,11 +38,7 @@
     install_requires=(SETUP_DIR / "requirements.txt").read_text(),
     extras_require={
         "ovms": (SETUP_DIR / "requirements_ovms.txt").read_text(),
-<<<<<<< HEAD
-        "tests": ["pytest", "openvino-dev[onnx,pytorch,tensorflow2]", "ultralytics>=8.0.114"],
-=======
-        "tests": ["httpx", "pytest", "openvino-dev[onnx,pytorch,tensorflow2]"],
->>>>>>> 9f7929e5
+        "tests": ["httpx", "pytest", "openvino-dev[onnx,pytorch,tensorflow2]", "ultralytics>=8.0.114"],
     },
     long_description=(SETUP_DIR.parents[1] / "README.md").read_text(),
     long_description_content_type="text/markdown",
