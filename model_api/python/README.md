--- conflicted
+++ resolved
@@ -65,32 +65,15 @@
 
 The following tasks can be solved with wrappers usage:
 
-<<<<<<< HEAD
-| Task type                  | Model API wrappers                                                                                                                                                                                                                                                                                                  |
-| -------------------------- | ------------------------------------------------------------------------------------------------------------------------------------------------------------------------------------------------------------------------------------------------------------------------------------------------------------------- |
-| Background Matting         | <ul><li>`VideoBackgroundMatting`</li><li>`ImageMattingWithBackground`</li><li>`PortraitBackgroundMatting`</li></ul>                                                                                                                                                                                                 |
-| Classification             | <ul><li>`ClassificationModel`</li></ul>                                                                                                                                                                                                                                                                             |
-| Deblurring                 | <ul><li>`Deblurring`</li></ul>                                                                                                                                                                                                                                                                                      |
-| Human Pose Estimation      | <ul><li>`HpeAssociativeEmbedding`</li><li>`OpenPose`</li></ul>                                                                                                                                                                                                                                                      |
-| Instance Segmentation      | <ul><li>`MaskRCNNModel`</li><li>`YolactModel`</li></ul>                                                                                                                                                                                                                                                             |
-| Monocular Depth Estimation | <ul><li> `MonoDepthModel`</li></ul>                                                                                                                                                                                                                                                                                 |
-| Named Entity Recognition   | <ul><li>`BertNamedEntityRecognition`</li></ul>                                                                                                                                                                                                                                                                      |
-| Object Detection           | <ul><li>`CenterNet`</li><li>`DETR`</li><li>`CTPN`</li><li>`FaceBoxes`</li><li>`NanoDet`</li><li>`NanoDetPlus`</li><li>`RetinaFace`</li><li>`RetinaFacePyTorch`</li><li>`SSD`</li><li>`UltraLightweightFaceDetection`</li><li>`YOLO`</li><li>`YoloV3ONNX`</li><li>`YoloV4`</li><li>`YOLOF`</li><li>`YOLOX`</li></ul> |
-| Question Answering         | <ul><li>`BertQuestionAnswering`</li></ul>                                                                                                                                                                                                                                                                           |
-| Salient Object Detection   | <ul><li>`SalientObjectDetectionModel`</li></ul>                                                                                                                                                                                                                                                                     |
-| Semantic Segmentation      | <ul><li>`SegmentationModel`</li></ul>                                                                                                                                                                                                                                                                               |
-| Action Classification      | <ul><li>`ActionClassificationModel`</li></ul>                                                                                                                                                                                                                                                                       |
-=======
-| Task type                  | Model API wrappers |
-|----------------------------|--------------------|
-| Classification             | <ul><li>`ClassificationModel`</li></ul> |
-| Human Pose Estimation      | <ul><li>`KeypointDetectionModel`</li> |
-| Instance Segmentation      | <ul><li>`MaskRCNNModel`</li></ul> |
-| Object Detection           | <ul><li>`SSD`</li><li>`YOLO`</li><li>`YoloV3ONNX`</li><li>`YoloV4`</li><li>`YOLOF`</li><li>`YOLOX`</li></ul> |
-| Semantic Segmentation      | <ul><li>`SegmentationModel`</li></ul> |
-| Visual Prompting           | <ul><li>`SAMDecoder`</li><li>`SAMImageEncoder`</li></ul> |
-| Action Classification      | <ul><li>`ActionClassificationModel`</li></ul> |
->>>>>>> 71795679
+| Task type             | Model API wrappers                                                                                           |
+| --------------------- | ------------------------------------------------------------------------------------------------------------ |
+| Classification        | <ul><li>`ClassificationModel`</li></ul>                                                                      |
+| Human Pose Estimation | <ul><li>`KeypointDetectionModel`</li>                                                                        |
+| Instance Segmentation | <ul><li>`MaskRCNNModel`</li></ul>                                                                            |
+| Object Detection      | <ul><li>`SSD`</li><li>`YOLO`</li><li>`YoloV3ONNX`</li><li>`YoloV4`</li><li>`YOLOF`</li><li>`YOLOX`</li></ul> |
+| Semantic Segmentation | <ul><li>`SegmentationModel`</li></ul>                                                                        |
+| Visual Prompting      | <ul><li>`SAMDecoder`</li><li>`SAMImageEncoder`</li></ul>                                                     |
+| Action Classification | <ul><li>`ActionClassificationModel`</li></ul>                                                                |
 
 ## Model API Adapters
 
