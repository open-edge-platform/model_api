/*
// Copyright (C) 2021-2023 Intel Corporation
//
// Licensed under the Apache License, Version 2.0 (the "License");
// you may not use this file except in compliance with the License.
// You may obtain a copy of the License at
//
//      http://www.apache.org/licenses/LICENSE-2.0
//
// Unless required by applicable law or agreed to in writing, software
// distributed under the License is distributed on an "AS IS" BASIS,
// WITHOUT WARRANTIES OR CONDITIONS OF ANY KIND, either express or implied.
// See the License for the specific language governing permissions and
// limitations under the License.
*/

#pragma once
#include <stddef.h>

#include <memory>
#include <string>

#include "models/model_base.h"
#include "utils/image_utils.h"

namespace ov {
class InferRequest;
}  // namespace ov
struct InputData;
struct InternalModelData;

class ImageModel : public ModelBase {
public:
    /// Constructor
    /// @param modelFile name of model to load
    /// @param useAutoResize - if true, image is resized by openvino
    /// @param layout - model input layout
    ImageModel(const std::string& modelFile,
               const std::string& resize_type,
               bool useAutoResize,
               const std::string& layout = "");

    ImageModel(std::shared_ptr<ov::Model>& model, const ov::AnyMap& configuration);
    ImageModel(std::shared_ptr<InferenceAdapter>& adapter);
    using ModelBase::ModelBase;

    std::shared_ptr<InternalModelData> preprocess(const InputData& inputData, InferenceInput& input) override;
    static std::vector<std::string> loadLabels(const std::string& labelFilename);
    std::shared_ptr<ov::Model> embedProcessing(std::shared_ptr<ov::Model>& model,
                                                    const std::string& inputName,
                                                    const ov::Layout&,
                                                    RESIZE_MODE resize_mode,
                                                    const cv::InterpolationFlags interpolationMode,
                                                    const ov::Shape& targetShape,
                                                    uint8_t pad_value,
                                                    bool brg2rgb,
                                                    const std::vector<float>& mean,
                                                    const std::vector<float>& scale,
                                                    const std::type_info& dtype = typeid(int));

protected:
    RESIZE_MODE selectResizeMode(const std::string& resize_type);
    void updateModelInfo() override;

<<<<<<< HEAD
    std::string getLabelName(size_t labelID) {
        return labelID < labels.size() ? labels[labelID] : std::string("Label #") + std::to_string(labelID);
    }

protected:
=======
>>>>>>> 7a3212cf
    std::vector<std::string> labels = {};
    bool useAutoResize = false;
    bool embedded_processing = false; // flag in model_info that pre/postprocessing embedded

    size_t netInputHeight = 0;
    size_t netInputWidth = 0;
    cv::InterpolationFlags interpolationMode = cv::INTER_LINEAR;
    RESIZE_MODE resizeMode = RESIZE_FILL;
    uint8_t pad_value = 0;
    bool reverse_input_channels = false;
    std::vector<float> scale_values;
};<|MERGE_RESOLUTION|>--- conflicted
+++ resolved
@@ -62,14 +62,10 @@
     RESIZE_MODE selectResizeMode(const std::string& resize_type);
     void updateModelInfo() override;
 
-<<<<<<< HEAD
     std::string getLabelName(size_t labelID) {
         return labelID < labels.size() ? labels[labelID] : std::string("Label #") + std::to_string(labelID);
     }
 
-protected:
-=======
->>>>>>> 7a3212cf
     std::vector<std::string> labels = {};
     bool useAutoResize = false;
     bool embedded_processing = false; // flag in model_info that pre/postprocessing embedded
