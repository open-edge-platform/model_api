/*
// Copyright (C) 2021-2023 Intel Corporation
//
// Licensed under the Apache License, Version 2.0 (the "License");
// you may not use this file except in compliance with the License.
// You may obtain a copy of the License at
//
//      http://www.apache.org/licenses/LICENSE-2.0
//
// Unless required by applicable law or agreed to in writing, software
// distributed under the License is distributed on an "AS IS" BASIS,
// WITHOUT WARRANTIES OR CONDITIONS OF ANY KIND, either express or implied.
// See the License for the specific language governing permissions and
// limitations under the License.
*/

#pragma once
#include <stddef.h>

#include <memory>
#include <string>

#include "models/model_base.h"
#include "utils/image_utils.h"

namespace ov {
class InferRequest;
}  // namespace ov
struct InputData;
struct InternalModelData;

class ImageModel : public ModelBase {
public:
    /// Constructor
    /// @param modelFile name of model to load
    /// @param useAutoResize - if true, image is resized by openvino
    /// @param layout - model input layout
<<<<<<< HEAD
    ImageModel(const std::string& modelFile,
               bool useAutoResize,
               const std::vector<std::string>& labels,
               const std::string& layout = "");

    ImageModel(std::shared_ptr<ov::Model>& model, const ov::AnyMap& configuration);

    using ModelBase::ModelBase;
=======
    ImageModel(const std::string& modelFile, const std::string& resize_type, bool useAutoResize, const std::string& layout = "");
>>>>>>> 126d8707

    std::shared_ptr<InternalModelData> preprocess(const InputData& inputData, InferenceInput& input) override;

protected:
    bool useAutoResize = false;

    size_t netInputHeight = 0;
    size_t netInputWidth = 0;
<<<<<<< HEAD
    cv::InterpolationFlags interpolationMode = cv::INTER_LINEAR;
    RESIZE_MODE resizeMode = RESIZE_FILL;
    std::vector<std::string> labels = {};
=======
    cv::InterpolationFlags interpolationMode;
    RESIZE_MODE resizeMode;
>>>>>>> 126d8707
};<|MERGE_RESOLUTION|>--- conflicted
+++ resolved
@@ -35,8 +35,8 @@
     /// @param modelFile name of model to load
     /// @param useAutoResize - if true, image is resized by openvino
     /// @param layout - model input layout
-<<<<<<< HEAD
     ImageModel(const std::string& modelFile,
+               const std::string& resize_type,
                bool useAutoResize,
                const std::vector<std::string>& labels,
                const std::string& layout = "");
@@ -44,23 +44,18 @@
     ImageModel(std::shared_ptr<ov::Model>& model, const ov::AnyMap& configuration);
 
     using ModelBase::ModelBase;
-=======
-    ImageModel(const std::string& modelFile, const std::string& resize_type, bool useAutoResize, const std::string& layout = "");
->>>>>>> 126d8707
 
     std::shared_ptr<InternalModelData> preprocess(const InputData& inputData, InferenceInput& input) override;
+
+protected:
+    void selectResizeMode(const std::string& resize_type);
 
 protected:
     bool useAutoResize = false;
 
     size_t netInputHeight = 0;
     size_t netInputWidth = 0;
-<<<<<<< HEAD
     cv::InterpolationFlags interpolationMode = cv::INTER_LINEAR;
     RESIZE_MODE resizeMode = RESIZE_FILL;
     std::vector<std::string> labels = {};
-=======
-    cv::InterpolationFlags interpolationMode;
-    RESIZE_MODE resizeMode;
->>>>>>> 126d8707
 };