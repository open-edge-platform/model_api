--- conflicted
+++ resolved
@@ -41,14 +41,7 @@
     virtual std::unique_ptr<DetectionResult> infer(const ImageInputData& inputData);
 
 protected:
-<<<<<<< HEAD
-    float confidenceThreshold = 0.5f;
-=======
     float confidence_threshold = 0.5f;
 
-    std::string getLabelName(size_t labelID) {
-        return labelID < labels.size() ? labels[labelID] : std::string("Label #") + std::to_string(labelID);
-    }
->>>>>>> 7a3212cf
     void updateModelInfo() override;
 };