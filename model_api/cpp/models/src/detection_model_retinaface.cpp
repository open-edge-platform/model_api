/*
// Copyright (C) 2020-2023 Intel Corporation
//
// Licensed under the Apache License, Version 2.0 (the "License");
// you may not use this file except in compliance with the License.
// You may obtain a copy of the License at
//
//      http://www.apache.org/licenses/LICENSE-2.0
//
// Unless required by applicable law or agreed to in writing, software
// distributed under the License is distributed on an "AS IS" BASIS,
// WITHOUT WARRANTIES OR CONDITIONS OF ANY KIND, either express or implied.
// See the License for the specific language governing permissions and
// limitations under the License.
*/

#include "models/detection_model_retinaface.h"

#include <stddef.h>

#include <algorithm>
#include <cmath>
#include <stdexcept>

#include <opencv2/core.hpp>
#include <openvino/openvino.hpp>

#include <utils/common.hpp>
#include <utils/nms.hpp>

#include "models/internal_model_data.h"
#include "models/results.h"

ModelRetinaFace::ModelRetinaFace(const std::string& modelFile,
                                 float confidenceThreshold,
                                 bool useAutoResize,
                                 float boxIOUThreshold,
                                 const std::string& layout)
<<<<<<< HEAD
    : DetectionModelExt(modelFile, confidenceThreshold, useAutoResize, {"Face"}, boxIOUThreshold, layout) {
=======
    : DetectionModel(modelFile, confidenceThreshold, "standard", useAutoResize, {"Face"}, layout),  // Default label is "Face"
      shouldDetectMasks(false),
      shouldDetectLandmarks(false),
      boxIOUThreshold(boxIOUThreshold),
      maskThreshold(0.8f),
      landmarkStd(1.0f),
      anchorCfg({{32, {32, 16}, 16, {1}}, {16, {8, 4}, 16, {1}}, {8, {2, 1}, 16, {1}}}) {
>>>>>>> 126d8707
    generateAnchorsFpn();
}

void ModelRetinaFace::prepareInputsOutputs(std::shared_ptr<ov::Model>& model) {
    // --------------------------- Configure input & output -------------------------------------------------
    // --------------------------- Prepare input  ------------------------------------------------------
    if (model->inputs().size() != 1) {
        throw std::logic_error("RetinaFace model wrapper expects models that have only 1 input");
    }
    const ov::Shape& inputShape = model->input().get_shape();
    const ov::Layout& inputLayout = getInputLayout(model->input());

    if (inputShape[ov::layout::channels_idx(inputLayout)] != 3) {
        throw std::logic_error("Expected 3-channel input");
    }

    ov::preprocess::PrePostProcessor ppp(model);
    ppp.input().tensor().set_element_type(ov::element::u8).set_layout({"NHWC"});

    if (useAutoResize) {
        ppp.input().tensor().set_spatial_dynamic_shape();

        ppp.input()
            .preprocess()
            .convert_element_type(ov::element::f32)
            .resize(ov::preprocess::ResizeAlgorithm::RESIZE_LINEAR);
    }

    ppp.input().model().set_layout(inputLayout);

    // --------------------------- Reading image input parameters -------------------------------------------
    inputNames.push_back(model->input().get_any_name());
    netInputWidth = inputShape[ov::layout::width_idx(inputLayout)];
    netInputHeight = inputShape[ov::layout::height_idx(inputLayout)];

    // --------------------------- Prepare output  -----------------------------------------------------

    const ov::OutputVector& outputs = model->outputs();
    if (outputs.size() != 6 && outputs.size() != 9 && outputs.size() != 12) {
        throw std::logic_error("RetinaFace model wrapper expects models that have 6, 9 or 12 outputs");
    }

    const ov::Layout outputLayout{"NCHW"};
    std::vector<size_t> outputsSizes[OUT_MAX];
    for (const auto& output : model->outputs()) {
        auto outTensorName = output.get_any_name();
        outputNames.push_back(outTensorName);
        ppp.output(outTensorName).tensor().set_element_type(ov::element::f32).set_layout(outputLayout);

        OutputType type = OUT_MAX;
        if (outTensorName.find("box") != std::string::npos) {
            type = OUT_BOXES;
        } else if (outTensorName.find("cls") != std::string::npos) {
            type = OUT_SCORES;
        } else if (outTensorName.find("landmark") != std::string::npos) {
            type = OUT_LANDMARKS;
            shouldDetectLandmarks = true;
        } else if (outTensorName.find("type") != std::string::npos) {
            type = OUT_MASKSCORES;
            labels.clear();
            labels.push_back("No Mask");
            labels.push_back("Mask");
            shouldDetectMasks = true;
            landmarkStd = 0.2f;
        } else {
            continue;
        }

        size_t num = output.get_shape()[ov::layout::height_idx(outputLayout)];
        size_t i = 0;
        for (; i < outputsSizes[type].size(); ++i) {
            if (num < outputsSizes[type][i]) {
                break;
            }
        }
        separateoutputNames[type].insert(separateoutputNames[type].begin() + i, outTensorName);
        outputsSizes[type].insert(outputsSizes[type].begin() + i, num);
    }
    model = ppp.build();

    for (size_t idx = 0; idx < outputsSizes[OUT_BOXES].size(); ++idx) {
        size_t width = outputsSizes[OUT_BOXES][idx];
        size_t height = outputsSizes[OUT_BOXES][idx];
        auto s = anchorCfg[idx].stride;
        auto anchorNum = anchorsFpn[s].size();

        anchors.push_back(std::vector<Anchor>(height * width * anchorNum));
        for (size_t iw = 0; iw < width; ++iw) {
            size_t sw = iw * s;
            for (size_t ih = 0; ih < height; ++ih) {
                size_t sh = ih * s;
                for (size_t k = 0; k < anchorNum; ++k) {
                    Anchor& anc = anchors[idx][(ih * width + iw) * anchorNum + k];
                    anc.left = anchorsFpn[s][k].left + sw;
                    anc.top = anchorsFpn[s][k].top + sh;
                    anc.right = anchorsFpn[s][k].right + sw;
                    anc.bottom = anchorsFpn[s][k].bottom + sh;
                }
            }
        }
    }
}

std::vector<Anchor> ratioEnum(const Anchor& anchor, const std::vector<int>& ratios) {
    std::vector<Anchor> retVal;
    const auto w = anchor.getWidth();
    const auto h = anchor.getHeight();
    const auto xCtr = anchor.getXCenter();
    const auto yCtr = anchor.getYCenter();

    for (const auto ratio : ratios) {
        const auto size = w * h;
        const auto sizeRatio = static_cast<float>(size) / ratio;
        const auto ws = sqrt(sizeRatio);
        const auto hs = ws * ratio;
        retVal.push_back({static_cast<float>(xCtr - 0.5f * (ws - 1.0f)),
                          static_cast<float>(yCtr - 0.5f * (hs - 1.0f)),
                          static_cast<float>(xCtr + 0.5f * (ws - 1.0f)),
                          static_cast<float>(yCtr + 0.5f * (hs - 1.0f))});
    }
    return retVal;
}

std::vector<Anchor> scaleEnum(const Anchor& anchor, const std::vector<int>& scales) {
    std::vector<Anchor> retVal;
    const auto w = anchor.getWidth();
    const auto h = anchor.getHeight();
    const auto xCtr = anchor.getXCenter();
    const auto yCtr = anchor.getYCenter();

    for (auto scale : scales) {
        const auto ws = w * scale;
        const auto hs = h * scale;
        retVal.push_back({static_cast<float>(xCtr - 0.5f * (ws - 1.0f)),
                          static_cast<float>(yCtr - 0.5f * (hs - 1.0f)),
                          static_cast<float>(xCtr + 0.5f * (ws - 1.0f)),
                          static_cast<float>(yCtr + 0.5f * (hs - 1.0f))});
    }
    return retVal;
}

std::vector<Anchor> generateAnchors(const int baseSize,
                                                     const std::vector<int>& ratios,
                                                     const std::vector<int>& scales) {
    Anchor baseAnchor{0.0f, 0.0f, baseSize - 1.0f, baseSize - 1.0f};
    auto ratioAnchors = ratioEnum(baseAnchor, ratios);
    std::vector<Anchor> retVal;

    for (const auto& ra : ratioAnchors) {
        auto addon = scaleEnum(ra, scales);
        retVal.insert(retVal.end(), addon.begin(), addon.end());
    }
    return retVal;
}

void ModelRetinaFace::generateAnchorsFpn() {
    auto cfg = anchorCfg;
    std::sort(cfg.begin(), cfg.end(), [](const AnchorCfgLine& x, const AnchorCfgLine& y) {
        return x.stride > y.stride;
    });

    for (const auto& cfgLine : cfg) {
        anchorsFpn.emplace(cfgLine.stride, generateAnchors(cfgLine.baseSize, cfgLine.ratios, cfgLine.scales));
    }
}

std::vector<size_t> thresholding(const ov::Tensor& scoresTensor, const int anchorNum, const float confidenceThreshold) {
    std::vector<size_t> indices;
    indices.reserve(ModelRetinaFace::INIT_VECTOR_SIZE);
    auto shape = scoresTensor.get_shape();
    size_t restAnchors = shape[1] - anchorNum;
    const float* scoresPtr = scoresTensor.data<float>();

    for (size_t x = anchorNum; x < shape[1]; ++x) {
        for (size_t y = 0; y < shape[2]; ++y) {
            for (size_t z = 0; z < shape[3]; ++z) {
                auto idx = (x * shape[2] + y) * shape[3] + z;
                auto score = scoresPtr[idx];
                if (score >= confidenceThreshold) {
                    indices.push_back((y * shape[3] + z) * restAnchors + (x - anchorNum));
                }
            }
        }
    }

    return indices;
}

void filterScores(std::vector<float>& scores,
                  const std::vector<size_t>& indices,
                  const ov::Tensor& scoresTensor,
                  const int anchorNum) {
    const auto& shape = scoresTensor.get_shape();
    const float* scoresPtr = scoresTensor.data<float>();
    const auto start = shape[2] * shape[3] * anchorNum;

    for (auto i : indices) {
        auto offset = (i % anchorNum) * shape[2] * shape[3] + i / anchorNum;
        scores.push_back(scoresPtr[start + offset]);
    }
}

void filterBoxes(std::vector<Anchor>& boxes,
                 const std::vector<size_t>& indices,
                 const ov::Tensor& boxesTensor,
                 int anchorNum,
                 const std::vector<Anchor>& anchors) {
    const auto& shape = boxesTensor.get_shape();
    const float* boxesPtr = boxesTensor.data<float>();
    const auto boxPredLen = shape[1] / anchorNum;
    const auto blockWidth = shape[2] * shape[3];

    for (auto i : indices) {
        auto offset = blockWidth * boxPredLen * (i % anchorNum) + (i / anchorNum);

        const auto dx = boxesPtr[offset];
        const auto dy = boxesPtr[offset + blockWidth];
        const auto dw = boxesPtr[offset + blockWidth * 2];
        const auto dh = boxesPtr[offset + blockWidth * 3];

        const auto predCtrX = dx * anchors[i].getWidth() + anchors[i].getXCenter();
        const auto predCtrY = dy * anchors[i].getHeight() + anchors[i].getYCenter();
        const auto predW = exp(dw) * anchors[i].getWidth();
        const auto predH = exp(dh) * anchors[i].getHeight();

        boxes.push_back({static_cast<float>(predCtrX - 0.5f * (predW - 1.0f)),
                         static_cast<float>(predCtrY - 0.5f * (predH - 1.0f)),
                         static_cast<float>(predCtrX + 0.5f * (predW - 1.0f)),
                         static_cast<float>(predCtrY + 0.5f * (predH - 1.0f))});
    }
}

void filterLandmarks(std::vector<cv::Point2f>& landmarks,
                     const std::vector<size_t>& indices,
                     const ov::Tensor& landmarksTensor,
                     int anchorNum,
                     const std::vector<Anchor>& anchors,
                     const float landmarkStd) {
    const auto& shape = landmarksTensor.get_shape();
    const float* landmarksPtr = landmarksTensor.data<float>();
    const auto landmarkPredLen = shape[1] / anchorNum;
    const auto blockWidth = shape[2] * shape[3];

    for (auto i : indices) {
        for (int j = 0; j < ModelRetinaFace::LANDMARKS_NUM; ++j) {
            auto offset = (i % anchorNum) * landmarkPredLen * shape[2] * shape[3] + i / anchorNum;
            auto deltaX = landmarksPtr[offset + j * 2 * blockWidth] * landmarkStd;
            auto deltaY = landmarksPtr[offset + (j * 2 + 1) * blockWidth] * landmarkStd;
            landmarks.push_back({deltaX * anchors[i].getWidth() + anchors[i].getXCenter(),
                                 deltaY * anchors[i].getHeight() + anchors[i].getYCenter()});
        }
    }
}

void filterMasksScores(std::vector<float>& masks,
                       const std::vector<size_t>& indices,
                       const ov::Tensor& maskScoresTensor,
                       const int anchorNum) {
    auto shape = maskScoresTensor.get_shape();
    const float* maskScoresPtr = maskScoresTensor.data<float>();
    auto start = shape[2] * shape[3] * anchorNum * 2;

    for (auto i : indices) {
        auto offset = (i % anchorNum) * shape[2] * shape[3] + i / anchorNum;
        masks.push_back(maskScoresPtr[start + offset]);
    }
}

std::unique_ptr<ResultBase> ModelRetinaFace::postprocess(InferenceResult& infResult) {
    std::vector<float> scores;
    scores.reserve(INIT_VECTOR_SIZE);
    std::vector<Anchor> boxes;
    boxes.reserve(INIT_VECTOR_SIZE);
    std::vector<cv::Point2f> landmarks;
    std::vector<float> masks;

    if (shouldDetectLandmarks) {
        landmarks.reserve(INIT_VECTOR_SIZE);
    }
    if (shouldDetectMasks) {
        masks.reserve(INIT_VECTOR_SIZE);
    }

    // --------------------------- Gather & Filter output from all levels
    // ----------------------------------------------------------
    for (size_t idx = 0; idx < anchorCfg.size(); ++idx) {
        const auto boxRaw = infResult.outputsData[separateoutputNames[OUT_BOXES][idx]];
        const auto scoresRaw = infResult.outputsData[separateoutputNames[OUT_SCORES][idx]];
        auto s = anchorCfg[idx].stride;
        auto anchorNum = anchorsFpn[s].size();

        auto validIndices = thresholding(scoresRaw, anchorNum, confidenceThreshold);
        filterScores(scores, validIndices, scoresRaw, anchorNum);
        filterBoxes(boxes, validIndices, boxRaw, anchorNum, anchors[idx]);
        if (shouldDetectLandmarks) {
            const auto landmarksRaw = infResult.outputsData[separateoutputNames[OUT_LANDMARKS][idx]];
            filterLandmarks(landmarks, validIndices, landmarksRaw, anchorNum, anchors[idx], landmarkStd);
        }
        if (shouldDetectMasks) {
            const auto masksRaw = infResult.outputsData[separateoutputNames[OUT_MASKSCORES][idx]];
            filterMasksScores(masks, validIndices, masksRaw, anchorNum);
        }
    }
    // --------------------------- Apply Non-maximum Suppression
    // ---------------------------------------------------------- !shouldDetectLandmarks determines nms behavior, if
    // true - boundaries are included in areas calculation
    const auto keep = nms(boxes, scores, boxIOUThreshold, !shouldDetectLandmarks);

    // --------------------------- Create detection result objects
    // --------------------------------------------------------
    RetinaFaceDetectionResult* result = new RetinaFaceDetectionResult(infResult.frameId, infResult.metaData);

    const auto imgWidth = infResult.internalModelData->asRef<InternalImageModelData>().inputImgWidth;
    const auto imgHeight = infResult.internalModelData->asRef<InternalImageModelData>().inputImgHeight;
    const auto scaleX = static_cast<float>(netInputWidth) / imgWidth;
    const auto scaleY = static_cast<float>(netInputHeight) / imgHeight;

    result->objects.reserve(keep.size());
    result->landmarks.reserve(keep.size() * ModelRetinaFace::LANDMARKS_NUM);
    for (auto i : keep) {
        DetectedObject desc;
        desc.confidence = scores[i];
        //--- Scaling coordinates
        boxes[i].left /= scaleX;
        boxes[i].top /= scaleY;
        boxes[i].right /= scaleX;
        boxes[i].bottom /= scaleY;

        desc.x = clamp(boxes[i].left, 0.f, static_cast<float>(imgWidth));
        desc.y = clamp(boxes[i].top, 0.f, static_cast<float>(imgHeight));
        desc.width = clamp(boxes[i].getWidth(), 0.f, static_cast<float>(imgWidth));
        desc.height = clamp(boxes[i].getHeight(), 0.f, static_cast<float>(imgHeight));
        //--- Default label 0 - Face. If detecting masks then labels would be 0 - No Mask, 1 - Mask
        desc.labelID = shouldDetectMasks ? (masks[i] > maskThreshold) : 0;
        desc.label = labels[desc.labelID];
        result->objects.push_back(desc);

        //--- Scaling landmarks coordinates
        for (size_t l = 0; l < ModelRetinaFace::LANDMARKS_NUM && shouldDetectLandmarks; ++l) {
            landmarks[i * ModelRetinaFace::LANDMARKS_NUM + l].x =
                clamp(landmarks[i * ModelRetinaFace::LANDMARKS_NUM + l].x / scaleX, 0.f, static_cast<float>(imgWidth));
            landmarks[i * ModelRetinaFace::LANDMARKS_NUM + l].y =
                clamp(landmarks[i * ModelRetinaFace::LANDMARKS_NUM + l].y / scaleY, 0.f, static_cast<float>(imgHeight));
            result->landmarks.push_back(landmarks[i * ModelRetinaFace::LANDMARKS_NUM + l]);
        }
    }

    return std::unique_ptr<ResultBase>(result);
}<|MERGE_RESOLUTION|>--- conflicted
+++ resolved
@@ -36,17 +36,7 @@
                                  bool useAutoResize,
                                  float boxIOUThreshold,
                                  const std::string& layout)
-<<<<<<< HEAD
-    : DetectionModelExt(modelFile, confidenceThreshold, useAutoResize, {"Face"}, boxIOUThreshold, layout) {
-=======
-    : DetectionModel(modelFile, confidenceThreshold, "standard", useAutoResize, {"Face"}, layout),  // Default label is "Face"
-      shouldDetectMasks(false),
-      shouldDetectLandmarks(false),
-      boxIOUThreshold(boxIOUThreshold),
-      maskThreshold(0.8f),
-      landmarkStd(1.0f),
-      anchorCfg({{32, {32, 16}, 16, {1}}, {16, {8, 4}, 16, {1}}, {8, {2, 1}, 16, {1}}}) {
->>>>>>> 126d8707
+    : DetectionModelExt(modelFile, confidenceThreshold, "standard", useAutoResize, {"Face"}, boxIOUThreshold, layout) {
     generateAnchorsFpn();
 }
 
