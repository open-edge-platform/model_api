--- conflicted
+++ resolved
@@ -78,11 +78,7 @@
         slog::warn << "Model type is not specified in the rt_info, use default model type: " << model_type << slog::endl;
     }
     
-<<<<<<< HEAD
-    if (model_type != "Classification" && model_type != "classification") {    // TODO reupload IRs
-=======
-    if (model_type != ClassificationModel::ModelType) {
->>>>>>> 715176a8
+    if (model_type != ClassificationModel::ModelType && model_type != "classification") {  // TODO reupload IRs
         throw ov::Exception("Incorrect or unsupported model_type is provided in the model_info section: " + model_type);
     }
 
@@ -140,9 +136,6 @@
     const auto& input = model->input();
     inputNames.push_back(input.get_any_name());
 
-<<<<<<< HEAD
-    const ov::Shape& inputShape = input.get_partial_shape().get_max_shape();
-=======
     outputNames.push_back("indices");
     outputNames.push_back("scores");
 
@@ -151,8 +144,7 @@
         return;
     }
 
-    const ov::Shape& inputShape = input.get_shape();
->>>>>>> 715176a8
+    const ov::Shape& inputShape = input.get_partial_shape().get_max_shape();
     const ov::Layout& inputLayout = getInputLayout(input);
 
     if (inputShape.size() != 4 || inputShape[ov::layout::channels_idx(inputLayout)] != 3) {
