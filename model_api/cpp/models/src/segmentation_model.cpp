--- conflicted
+++ resolved
@@ -226,103 +226,17 @@
         embedded_processing = true;
     }
 
-<<<<<<< HEAD
-    // --------------------------- Prepare output
-    // -----------------------------------------------------
-    if (model->outputs().size() != 1) {
-        throw std::logic_error(
-            "Segmentation model wrapper supports topologies with only 1 output");
-    }
-
-    const auto& output = model->output();
-    outputNames.push_back(output.get_any_name());
-
-    const ov::Shape& outputShape = output.get_partial_shape().get_max_shape();
-    ov::Layout outputLayout("");
-    switch (outputShape.size()) {
-    case 3:
-        outputLayout = "CHW";
-        outChannels = 1;
-        outHeight = static_cast<int>(outputShape[ov::layout::height_idx(outputLayout)]);
-        outWidth = static_cast<int>(outputShape[ov::layout::width_idx(outputLayout)]);
-        break;
-    case 4:
-        outputLayout = "NCHW";
-        outChannels = static_cast<int>(outputShape[ov::layout::channels_idx(outputLayout)]);
-        outHeight = static_cast<int>(outputShape[ov::layout::height_idx(outputLayout)]);
-        outWidth = static_cast<int>(outputShape[ov::layout::width_idx(outputLayout)]);
-        break;
-    default:
-        throw std::logic_error("Unexpected output tensor shape. Only 4D and 3D "
-                               "outputs are supported.");
-    }
-=======
     outputNames.push_back(model->output().get_any_name());
->>>>>>> 1438d50c
 }
 
 std::unique_ptr<ResultBase> SegmentationModel::postprocess(InferenceResult& infResult) {
     const auto& inputImgSize = infResult.internalModelData->asRef<InternalImageModelData>();
     const auto& outTensor = infResult.getFirstOutputTensor();
-<<<<<<< HEAD
-
-=======
     const ov::Shape& outputShape = outTensor.get_shape();
     const ov::Layout& outputLayout = getLayoutFromShape(outputShape);
     int outChannels = static_cast<int>(outputShape[ov::layout::channels_idx(outputLayout)]);
     int outHeight = static_cast<int>(outputShape[ov::layout::height_idx(outputLayout)]);
     int outWidth = static_cast<int>(outputShape[ov::layout::width_idx(outputLayout)]);
-    if (blur_strength == -1 && soft_threshold == std::numeric_limits<float>::infinity()) {
-        ImageResult* result = new ImageResult(infResult.frameId, infResult.metaData);
-        const auto& inputImgSize = infResult.internalModelData->asRef<InternalImageModelData>();
-        const auto& outTensor = infResult.getFirstOutputTensor();
-
-        result->resultImage = cv::Mat(outHeight, outWidth, CV_8UC1);
-
-        if (outChannels == 1 && outTensor.get_element_type() == ov::element::i32) {
-            cv::Mat predictions(outHeight, outWidth, CV_32SC1, outTensor.data<int32_t>());
-            predictions.convertTo(result->resultImage, CV_8UC1);
-        } else if (outChannels == 1 && outTensor.get_element_type() == ov::element::i64) {
-            cv::Mat predictions(outHeight, outWidth, CV_32SC1);
-            const auto data = outTensor.data<int64_t>();
-            for (size_t i = 0; i < predictions.total(); ++i) {
-                reinterpret_cast<int32_t*>(predictions.data)[i] = int32_t(data[i]);
-            }
-            predictions.convertTo(result->resultImage, CV_8UC1);
-        } else if (outTensor.get_element_type() == ov::element::f32) {
-            const float* data = outTensor.data<float>();
-            for (int rowId = 0; rowId < outHeight; ++rowId) {
-                for (int colId = 0; colId < outWidth; ++colId) {
-                    int classId = 0;
-                    float maxProb = -1.0f;
-                    for (int chId = 0; chId < outChannels; ++chId) {
-                        float prob = data[chId * outHeight * outWidth + rowId * outWidth + colId];
-                        if (prob > maxProb) {
-                            classId = chId;
-                            maxProb = prob;
-                        }
-                    }  // nChannels
-
-                    result->resultImage.at<uint8_t>(rowId, colId) = classId;
-                }  // width
-            }  // height
-        }
-
-        cv::resize(result->resultImage,
-                result->resultImage,
-                cv::Size(inputImgSize.inputImgWidth, inputImgSize.inputImgHeight),
-                0,
-                0,
-                cv::INTER_NEAREST);
-
-        return std::unique_ptr<ResultBase>(result);
-    }
-    float* data = outTensor.data<float>();
-    std::vector<cv::Mat> channels;
-    for (size_t c = 0; c < outTensor.get_shape()[1]; ++c) {
-        channels.emplace_back(cv::Size{outHeight, outWidth}, CV_32F, data + c * outHeight * outWidth);
-    }
->>>>>>> 1438d50c
     cv::Mat soft_prediction;
     if (outChannels == 1 && outTensor.get_element_type() == ov::element::i32) {
         cv::Mat predictions(outHeight, outWidth, CV_32SC1, outTensor.data<int32_t>());
