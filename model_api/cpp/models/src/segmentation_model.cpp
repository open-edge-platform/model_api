/*
// Copyright (C) 2020-2023 Intel Corporation
//
// Licensed under the Apache License, Version 2.0 (the "License");
// you may not use this file except in compliance with the License.
// You may obtain a copy of the License at
//
//      http://www.apache.org/licenses/LICENSE-2.0
//
// Unless required by applicable law or agreed to in writing, software
// distributed under the License is distributed on an "AS IS" BASIS,
// WITHOUT WARRANTIES OR CONDITIONS OF ANY KIND, either express or implied.
// See the License for the specific language governing permissions and
// limitations under the License.
*/

#include "models/segmentation_model.h"

#include <stddef.h>
#include <stdint.h>

#include <fstream>
#include <stdexcept>
#include <string>
#include <vector>

#include <opencv2/core.hpp>
#include <opencv2/imgproc.hpp>
#include <openvino/openvino.hpp>

#include "models/input_data.h"
#include "models/internal_model_data.h"
#include "models/results.h"
#include "utils/slog.hpp"

namespace {
cv::Mat create_hard_prediction_from_soft_prediction(const cv::Mat& soft_prediction, float soft_threshold, int blur_strength) {
    if (soft_prediction.channels() == 1) {
        return soft_prediction;
    }

    cv::Mat soft_prediction_blurred = soft_prediction.clone();

    bool applyBlurAndSoftThreshold = (blur_strength > -1 && soft_threshold < std::numeric_limits<float>::infinity());
    if (applyBlurAndSoftThreshold) {
        cv::blur(soft_prediction_blurred, soft_prediction_blurred, cv::Size{blur_strength, blur_strength});
    }

    cv::Mat hard_prediction{cv::Size{soft_prediction_blurred.cols, soft_prediction_blurred.rows}, CV_8UC1};
    for (int i = 0; i < soft_prediction_blurred.rows; ++i) {
        for (int j = 0; j < soft_prediction_blurred.cols; ++j) {
            float max_prob = -std::numeric_limits<float>::infinity();
            if (applyBlurAndSoftThreshold) {
                max_prob = soft_threshold;
            }

            uint8_t max_id = 0;
            for (int c = 0; c < soft_prediction_blurred.channels(); ++c) {
                float prob = ((float*)soft_prediction_blurred.ptr(i, j))[c];
                if (prob > max_prob) {
                    max_prob = prob;
                    max_id = c;
                }
            }
            hard_prediction.at<uint8_t>(i, j) = max_id;
        }
    }
    return hard_prediction;
}

} // namespace

std::string SegmentationModel::ModelType = "Segmentation";

SegmentationModel::SegmentationModel(std::shared_ptr<ov::Model>& model, const ov::AnyMap& configuration) : ImageModel(model, configuration) {
    auto blur_strength_iter = configuration.find("blur_strength");
    if (blur_strength_iter == configuration.end()) {
        if (model->has_rt_info("model_info", "blur_strength")) {
            blur_strength = stoi(model->get_rt_info<std::string>("model_info", "blur_strength"));
        }
    } else {
        blur_strength = blur_strength_iter->second.as<int>();
    }
    auto soft_threshold_iter = configuration.find("soft_threshold");
    if (soft_threshold_iter == configuration.end()) {
        if (model->has_rt_info("model_info", "soft_threshold")) {
            soft_threshold = stof(model->get_rt_info<std::string>("model_info", "soft_threshold"));
        }
    } else {
        soft_threshold = soft_threshold_iter->second.as<float>();
    }
    auto return_soft_prediction_iter = configuration.find("return_soft_prediction");
    if (return_soft_prediction_iter == configuration.end()) {
        if (model->has_rt_info("model_info", "return_soft_prediction")) {
            std::string val = model->get_rt_info<std::string>("model_info", "return_soft_prediction");
            return_soft_prediction = val == "True" || val == "YES";
        }
    } else {
        std::string val = return_soft_prediction_iter->second.as<std::string>();
        return_soft_prediction = val == "True" || val == "YES";
    }
}

<<<<<<< HEAD
SegmentationModel::SegmentationModel(std::shared_ptr<InferenceAdapter>& adapter) : ImageModel(adapter) {
    auto configuration = adapter->getModelConfig();
=======
SegmentationModel::SegmentationModel(std::shared_ptr<InferenceAdapter>& adapter)
        : ImageModel(adapter) {
    const ov::AnyMap& configuration = adapter->getModelConfig();
>>>>>>> 7a3212cf
    auto blur_strength_iter = configuration.find("blur_strength");
    if (blur_strength_iter != configuration.end()) {
        blur_strength = blur_strength_iter->second.as<int>();
    }
    auto soft_threshold_iter = configuration.find("soft_threshold");
    if (soft_threshold_iter != configuration.end()) {
        soft_threshold = soft_threshold_iter->second.as<float>();
    }
    auto return_soft_prediction_iter = configuration.find("return_soft_prediction");
    if (return_soft_prediction_iter != configuration.end()) {
        std::string val = return_soft_prediction_iter->second.as<std::string>();
        return_soft_prediction = val == "True" || val == "YES";
    }
}

<<<<<<< HEAD
std::unique_ptr<SegmentationModel>
SegmentationModel::create_model(const std::string& modelFile, const ov::AnyMap& configuration, bool preload) {
=======
std::unique_ptr<SegmentationModel> SegmentationModel::create_model(const std::string& modelFile, const ov::AnyMap& configuration, bool preload, const std::string& device) {
>>>>>>> 7a3212cf
    auto core = ov::Core();
    std::shared_ptr<ov::Model> model = core.read_model(modelFile);

    // Check model_type in the rt_info, ignore configuration
    std::string model_type = SegmentationModel::ModelType;
    try {
        if (model->has_rt_info("model_info", "model_type")) {
            model_type = model->get_rt_info<std::string>("model_info", "model_type");
        }
    } catch (const std::exception&) {
        slog::warn << "Model type is not specified in the rt_info, use default model type: " << model_type << slog::endl;
    }

    if (model_type != SegmentationModel::ModelType) {
        throw std::runtime_error("Incorrect or unsupported model_type is provided in the model_info section: " + model_type);
    }

    std::unique_ptr<SegmentationModel> segmentor{new SegmentationModel(model, configuration)};
    segmentor->prepare();
    if (preload) {
        segmentor->load(core, device);
    }
    return segmentor;
}

<<<<<<< HEAD
std::unique_ptr<SegmentationModel>
SegmentationModel::create_model(std::shared_ptr<InferenceAdapter>& adapter) {
    auto configuration = adapter->getModelConfig();
=======
std::unique_ptr<SegmentationModel> SegmentationModel::create_model(std::shared_ptr<InferenceAdapter>& adapter) {
    const ov::AnyMap& configuration = adapter->getModelConfig();
>>>>>>> 7a3212cf
    auto model_type_iter = configuration.find("model_type");
    std::string model_type = SegmentationModel::ModelType;
    if (model_type_iter != configuration.end()) {
        model_type = model_type_iter->second.as<std::string>();
    }

    if (model_type != SegmentationModel::ModelType) {
        throw std::runtime_error("Incorrect or unsupported model_type is provided: " + model_type);
    }

    std::unique_ptr<SegmentationModel> segmentor{new SegmentationModel(adapter)};
    return segmentor;
}

void SegmentationModel::updateModelInfo() {
    ImageModel::updateModelInfo();

    model->set_rt_info(SegmentationModel::ModelType, "model_info", "model_type");
    model->set_rt_info(blur_strength, "model_info", "blur_strength");
    model->set_rt_info(soft_threshold, "model_info", "soft_threshold");
    model->set_rt_info(return_soft_prediction, "model_info", "return_soft_prediction");
}

void SegmentationModel::prepareInputsOutputs(
    std::shared_ptr<ov::Model>& model) {
    // --------------------------- Configure input & output ---------------------------------------------
    // --------------------------- Prepare input  -------------------------------------------------------
    if (model->inputs().size() != 1) {
        throw std::logic_error("Segmentation model wrapper supports topologies with only 1 input");
    }
    const auto& input = model->input();
    inputNames.push_back(input.get_any_name());

    const ov::Layout& inputLayout = getInputLayout(input);
    const ov::Shape& inputShape = input.get_partial_shape().get_max_shape();
    if (inputShape.size() != 4 ||
        inputShape[ov::layout::channels_idx(inputLayout)] != 3) {
        throw std::logic_error("3-channel 4-dimensional model's input is expected");
    }
    if (model->outputs().size() != 1) {
        throw std::logic_error("Segmentation model wrapper supports topologies with only 1 output");
    }

    if (!embedded_processing) {
<<<<<<< HEAD
        model = ImageModel::embedProcessing(model, inputNames[0], inputLayout, resizeMode, interpolationMode, ov::Shape{inputShape[ov::layout::width_idx(inputLayout)], inputShape[ov::layout::height_idx(inputLayout)]});
=======
        model = ImageModel::embedProcessing(model,
                                        inputNames[0],
                                        inputLayout,
                                        resizeMode,
                                        interpolationMode,
                                        ov::Shape{inputShape[ov::layout::width_idx(inputLayout)],
                                                  inputShape[ov::layout::height_idx(inputLayout)]},
                                        pad_value,
                                        reverse_input_channels,
                                        {},
                                        scale_values);
>>>>>>> 7a3212cf

        ov::preprocess::PrePostProcessor ppp = ov::preprocess::PrePostProcessor(model);
        ppp.output().model().set_layout(getLayoutFromShape(model->output().get_partial_shape()));
        ppp.output().tensor().set_element_type(ov::element::f32).set_layout("NCHW");
        model = ppp.build();
        useAutoResize = true; // temporal solution
        embedded_processing = true;
    }

    outputNames.push_back(model->output().get_any_name());
}

std::unique_ptr<ResultBase> SegmentationModel::postprocess(InferenceResult& infResult) {
    const auto& inputImgSize = infResult.internalModelData->asRef<InternalImageModelData>();
    const auto& outTensor = infResult.getFirstOutputTensor();
    const ov::Shape& outputShape = outTensor.get_shape();
    const ov::Layout& outputLayout = getLayoutFromShape(outputShape);
    int outChannels = static_cast<int>(outputShape[ov::layout::channels_idx(outputLayout)]);
    int outHeight = static_cast<int>(outputShape[ov::layout::height_idx(outputLayout)]);
    int outWidth = static_cast<int>(outputShape[ov::layout::width_idx(outputLayout)]);
    cv::Mat soft_prediction;
    if (outChannels == 1 && outTensor.get_element_type() == ov::element::i32) {
        cv::Mat predictions(outHeight, outWidth, CV_32SC1, outTensor.data<int32_t>());
        predictions.convertTo(soft_prediction, CV_8UC1);
    } else if (outChannels == 1 && outTensor.get_element_type() == ov::element::i64) {
        cv::Mat predictions(outHeight, outWidth, CV_32SC1);
        const auto data = outTensor.data<int64_t>();
        for (size_t i = 0; i < predictions.total(); ++i) {
            reinterpret_cast<int32_t*>(predictions.data)[i] = int32_t(data[i]);
        }
        predictions.convertTo(soft_prediction, CV_8UC1);
    } else if (outTensor.get_element_type() == ov::element::f32) {
        float* data = outTensor.data<float>();
        std::vector<cv::Mat> channels;
        for (size_t c = 0; c < outTensor.get_shape()[1]; ++c) {
            channels.emplace_back(cv::Size{outWidth, outHeight}, CV_32FC1, data + c * outHeight * outWidth);
        }
        cv::merge(channels, soft_prediction);
    }

    cv::Mat hard_prediction = create_hard_prediction_from_soft_prediction(
        soft_prediction, soft_threshold, blur_strength);

    cv::resize(hard_prediction, hard_prediction, {inputImgSize.inputImgWidth, inputImgSize.inputImgHeight}, 0.0, 0.0, cv::INTER_NEAREST);

    if (return_soft_prediction) {
        ImageResultWithSoftPrediction* result = new ImageResultWithSoftPrediction(infResult.frameId, infResult.metaData);
        result->resultImage = hard_prediction;
        cv::resize(soft_prediction, soft_prediction, {inputImgSize.inputImgWidth, inputImgSize.inputImgHeight}, 0.0, 0.0, cv::INTER_NEAREST);
        result->soft_prediction = soft_prediction;
        return std::unique_ptr<ResultBase>(result);
    } else {
        ImageResult* result = new ImageResult(infResult.frameId, infResult.metaData);
        result->resultImage = hard_prediction;
        return std::unique_ptr<ResultBase>(result);
    }
}

std::vector<Contour> SegmentationModel::getContours(const ImageResultWithSoftPrediction &imageResult) {
    std::vector<Contour> combined_contours = {};
    cv::Mat label_index_map;
    cv::Mat current_label_soft_prediction;
    for (int index = 1; index < imageResult.soft_prediction.channels(); index++) {
        cv::extractChannel(imageResult.soft_prediction, current_label_soft_prediction, index);
        cv::inRange(imageResult.resultImage, cv::Scalar(index, index, index), cv::Scalar(index, index, index), label_index_map);
        std::vector<std::vector<cv::Point>> contours;
        cv::findContours(label_index_map, contours, cv::RETR_EXTERNAL, cv::CHAIN_APPROX_NONE);

        std::string label = getLabelName(index);

        for (unsigned int i = 0; i < contours.size(); i++) {
            cv::Mat mask = cv::Mat::zeros(imageResult.resultImage.rows, imageResult.resultImage.cols, imageResult.resultImage.type());
            cv::drawContours(mask, contours, i, 255, -1);
            float probability = (float)cv::mean(current_label_soft_prediction, mask)[0];
            combined_contours.push_back({label, probability, contours[i]});
        }

    }

    return combined_contours;
}

std::unique_ptr<ImageResult>
SegmentationModel::infer(const ImageInputData& inputData) {
    auto result = ModelBase::infer(static_cast<const InputData&>(inputData));
    return std::unique_ptr<ImageResult>(static_cast<ImageResult*>(result.release()));
}<|MERGE_RESOLUTION|>--- conflicted
+++ resolved
@@ -101,14 +101,9 @@
     }
 }
 
-<<<<<<< HEAD
-SegmentationModel::SegmentationModel(std::shared_ptr<InferenceAdapter>& adapter) : ImageModel(adapter) {
-    auto configuration = adapter->getModelConfig();
-=======
 SegmentationModel::SegmentationModel(std::shared_ptr<InferenceAdapter>& adapter)
         : ImageModel(adapter) {
     const ov::AnyMap& configuration = adapter->getModelConfig();
->>>>>>> 7a3212cf
     auto blur_strength_iter = configuration.find("blur_strength");
     if (blur_strength_iter != configuration.end()) {
         blur_strength = blur_strength_iter->second.as<int>();
@@ -124,12 +119,7 @@
     }
 }
 
-<<<<<<< HEAD
-std::unique_ptr<SegmentationModel>
-SegmentationModel::create_model(const std::string& modelFile, const ov::AnyMap& configuration, bool preload) {
-=======
 std::unique_ptr<SegmentationModel> SegmentationModel::create_model(const std::string& modelFile, const ov::AnyMap& configuration, bool preload, const std::string& device) {
->>>>>>> 7a3212cf
     auto core = ov::Core();
     std::shared_ptr<ov::Model> model = core.read_model(modelFile);
 
@@ -155,14 +145,8 @@
     return segmentor;
 }
 
-<<<<<<< HEAD
-std::unique_ptr<SegmentationModel>
-SegmentationModel::create_model(std::shared_ptr<InferenceAdapter>& adapter) {
-    auto configuration = adapter->getModelConfig();
-=======
 std::unique_ptr<SegmentationModel> SegmentationModel::create_model(std::shared_ptr<InferenceAdapter>& adapter) {
     const ov::AnyMap& configuration = adapter->getModelConfig();
->>>>>>> 7a3212cf
     auto model_type_iter = configuration.find("model_type");
     std::string model_type = SegmentationModel::ModelType;
     if (model_type_iter != configuration.end()) {
@@ -207,9 +191,6 @@
     }
 
     if (!embedded_processing) {
-<<<<<<< HEAD
-        model = ImageModel::embedProcessing(model, inputNames[0], inputLayout, resizeMode, interpolationMode, ov::Shape{inputShape[ov::layout::width_idx(inputLayout)], inputShape[ov::layout::height_idx(inputLayout)]});
-=======
         model = ImageModel::embedProcessing(model,
                                         inputNames[0],
                                         inputLayout,
@@ -221,7 +202,6 @@
                                         reverse_input_channels,
                                         {},
                                         scale_values);
->>>>>>> 7a3212cf
 
         ov::preprocess::PrePostProcessor ppp = ov::preprocess::PrePostProcessor(model);
         ppp.output().model().set_layout(getLayoutFromShape(model->output().get_partial_shape()));
