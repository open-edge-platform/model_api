--- conflicted
+++ resolved
@@ -39,13 +39,7 @@
                                      bool useAutoResize,
                                      float boxIOUThreshold,
                                      const std::string& layout)
-<<<<<<< HEAD
-    : DetectionModelExt(modelFile, confidenceThreshold, useAutoResize, {"Face"}, boxIOUThreshold, layout) {}
-=======
-    : DetectionModel(modelFile, confidenceThreshold, "standard", useAutoResize, {"Face"}, layout),  // Default label is "Face"
-      landmarksNum(0),
-      boxIOUThreshold(boxIOUThreshold) {}
->>>>>>> 126d8707
+    : DetectionModelExt(modelFile, confidenceThreshold, "standard", useAutoResize, {"Face"}, boxIOUThreshold, layout) {}
 
 void ModelRetinaFacePT::prepareInputsOutputs(std::shared_ptr<ov::Model>& model) {
     // --------------------------- Configure input & output -------------------------------------------------
