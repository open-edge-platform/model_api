--- conflicted
+++ resolved
@@ -162,22 +162,13 @@
                 0.f,
                 floatInputImgHeight);
             desc.width = clamp(
-<<<<<<< HEAD
                 round((detections[i * objectSize + 5] * netInputWidth - padLeft) * invertedScaleX),
-=======
-                round((detections[i * numAndStep.objectSize + 5] * netInputWidth - padLeft) * invertedScaleX - desc.x),
->>>>>>> 9f7929e5
                 0.f,
                 floatInputImgWidth) - desc.x;
             desc.height = clamp(
-<<<<<<< HEAD
                 round((detections[i * objectSize + 6] * netInputHeight - padTop) * invertedScaleY),
                 0.f,
                 floatInputImgHeight) - desc.y;
-=======
-                round((detections[i * numAndStep.objectSize + 6] * netInputHeight - padTop) * invertedScaleY - desc.y),
-                0.f, floatInputImgHeight);
->>>>>>> 9f7929e5
             result->objects.push_back(desc);
         }
     }
@@ -233,22 +224,13 @@
                 0.f,
                 floatInputImgHeight);
             desc.width = clamp(
-<<<<<<< HEAD
                 round((boxes[i * objectSize + 2] * widthScale - padLeft) * invertedScaleX),
-=======
-                round((boxes[i * numAndStep.objectSize + 2] * widthScale - padLeft) * invertedScaleX - desc.x),
->>>>>>> 9f7929e5
                 0.f,
                 floatInputImgWidth) - desc.x;
             desc.height = clamp(
-<<<<<<< HEAD
                 round((boxes[i * objectSize + 3] * heightScale - padTop) * invertedScaleY),
                 0.f,
                 floatInputImgHeight) - desc.y;
-=======
-                round((boxes[i * numAndStep.objectSize + 3] * heightScale - padTop) * invertedScaleY - desc.y),
-                0.f, floatInputImgHeight);
->>>>>>> 9f7929e5
             result->objects.push_back(desc);
         }
     }
