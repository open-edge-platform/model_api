--- conflicted
+++ resolved
@@ -53,9 +53,6 @@
     size_t tile_size = 400;
     float tiles_overlap = 0.5f;
     float iou_threshold = 0.45f;
-<<<<<<< HEAD
+    bool tile_with_full_img = true;
     ExecutionMode run_mode = ExecutionMode::async;
-=======
-    bool tile_with_full_img = true;
->>>>>>> 5100f97e
 };