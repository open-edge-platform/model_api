--- conflicted
+++ resolved
@@ -217,11 +217,6 @@
     "buck-out",
     "build",
     "dist",
-<<<<<<< HEAD
-    "docs",
-=======
-    "examples",
->>>>>>> 473bf81f
     "node_modules",
     "venv",
 ]
