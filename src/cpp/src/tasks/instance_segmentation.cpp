--- conflicted
+++ resolved
@@ -191,22 +191,9 @@
     ov_model->set_rt_info(input_shape.height, "model_info", "orig_height");
 }
 
-<<<<<<< HEAD
 InstanceSegmentation InstanceSegmentation::load(const std::string& model_path, const ov::AnyMap& configuration) {
-    auto core = ov::Core();
-    std::shared_ptr<ov::Model> model = core.read_model(model_path);
-
-    if (model->has_rt_info("model_info", "model_type")) {
-        std::cout << "has model type in info: " << model->get_rt_info<std::string>("model_info", "model_type")
-                  << std::endl;
-    } else {
-        throw std::runtime_error("Incorrect or unsupported model_type");
-    }
-=======
-InstanceSegmentation InstanceSegmentation::load(const std::string& model_path) {
     auto adapter = std::make_shared<OpenVINOInferenceAdapter>();
     adapter->loadModel(model_path, "", {}, false);
->>>>>>> 4afd3c9b
 
     std::string model_type;
     model_type = utils::get_from_any_maps("model_type", adapter->getModelConfig(), {}, model_type);
@@ -214,16 +201,10 @@
     if (model_type.empty() || model_type != "MaskRCNN") {
         throw std::runtime_error("Incorrect or unsupported model_type, expected: MaskRCNN");
     }
-<<<<<<< HEAD
-    auto adapter = std::make_shared<OpenVINOInferenceAdapter>();
-    adapter->loadModel(model, core, "AUTO");
-    return InstanceSegmentation(adapter, configuration);
-=======
     adapter->applyModelTransform(InstanceSegmentation::serialize);
     adapter->compileModel("AUTO", {});
 
-    return InstanceSegmentation(adapter);
->>>>>>> 4afd3c9b
+    return InstanceSegmentation(adapter, configuration);
 }
 
 InstanceSegmentationResult InstanceSegmentation::infer(cv::Mat image) {
@@ -246,11 +227,8 @@
     float invertedScaleX = floatInputImgWidth / input_shape.width,
           invertedScaleY = floatInputImgHeight / input_shape.height;
 
-    std::cout << "got an inf result with image: " << infResult.inputImageSize << std::endl;
-    std::cout << "resize mode: " << resize_mode << std::endl;
     int padLeft = 0, padTop = 0;
     if (utils::RESIZE_KEEP_ASPECT == resize_mode || utils::RESIZE_KEEP_ASPECT_LETTERBOX == resize_mode) {
-        std::cout << "using some other resize mode..." << std::endl;
         invertedScaleX = invertedScaleY = std::max(invertedScaleX, invertedScaleY);
         if (utils::RESIZE_KEEP_ASPECT_LETTERBOX == resize_mode) {
             padLeft = (input_shape.width - int(std::round(floatInputImgWidth / invertedScaleX))) / 2;
